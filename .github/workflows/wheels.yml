--- conflicted
+++ resolved
@@ -18,12 +18,8 @@
     runs-on: ${{ matrix.os }}
     strategy:
       matrix:
-<<<<<<< HEAD
-        os: [ubuntu-20.04, windows-2019, macos-12]
-=======
         os: [ubuntu-22.04, windows-2019, macos-12]
 
->>>>>>> a3f18781
 
     steps:
       - uses: actions/checkout@v2

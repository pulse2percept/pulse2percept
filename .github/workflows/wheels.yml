name: Wheels

on:
  push:
    branches:
      - master
      - torch
    tags:
      - v*
  pull_request:
    branches:
      - master
      - torch

jobs:
  build_wheels:
    name: Wheels on ${{ matrix.os }}
    runs-on: ${{ matrix.os }}
    strategy:
      matrix:
        os: [ubuntu-latest, windows-latest, macos-latest]
<<<<<<< HEAD
        python-version: ["3.13", "3.12", "3.11", "3.10", "3.9"]
=======
>>>>>>> c0056c22

    steps:
      # Step 1: Check out the repository
      - uses: actions/checkout@v4

<<<<<<< HEAD
      # Step 2a: Install dependencies (macOS only)
      - name: Install dependencies (macOS)
        if: runner.os == 'macOS'
        run: |
          brew install libomp llvm
          export PATH="$(brew --prefix llvm)/bin:$PATH"
          export CC="$(brew --prefix llvm)/bin/clang"
          export CXX="$(brew --prefix llvm)/bin/clang++"
          export CPPFLAGS="-I$(brew --prefix llvm)/include -I$(brew --prefix libomp)/include"
          export LDFLAGS="-L$(brew --prefix llvm)/lib -L$(brew --prefix libomp)/lib -lomp"
        env:
          # Override flags for Python 3.9 to resolve `faltivec` issues
          CFLAGS: >
            -std=c99 -maltivec
            -I$(brew --prefix llvm)/include
            -I$(brew --prefix libomp)/include
          LDFLAGS: >
            -L$(brew --prefix llvm)/lib
            -L$(brew --prefix libomp)/lib -lomp

      # Step 2b: Install dependencies (Linux only)
=======
      # Step 2: Install dependencies (Linux only)
>>>>>>> c0056c22
      - name: Install dependencies (Linux)
        if: runner.os == 'Linux'
        run: |
          sudo apt-get update
          sudo apt-get install -y libomp-dev zlib1g-dev libjpeg-turbo8-dev
          
      # Step 3: Build wheels using cibuildwheel
      - name: Build wheels
        uses: pypa/cibuildwheel@v2.22.0
        env:
          # macOS-specific OpenMP settings
          CIBW_ENVIRONMENT_MACOS: |
            CFLAGS="-std=c99 -maltivec -I$(brew --prefix llvm)/include -I$(brew --prefix libomp)/include"
            LDFLAGS="-L$(brew --prefix llvm)/lib -L$(brew --prefix libomp)/lib -lomp"
            PATH="$(brew --prefix llvm)/bin:$PATH"
            CC="$(brew --prefix llvm)/bin/clang"
            CXX="$(brew --prefix llvm)/bin/clang++"
          # Linux-specific OpenMP settings
          CIBW_ENVIRONMENT_LINUX: "CFLAGS='-fopenmp'"
          # Windows-specific OpenMP settings
          CIBW_ENVIRONMENT_WINDOWS: "CFLAGS='/openmp'"
          # Pre-build steps
          CIBW_BEFORE_BUILD: "python -m pip install --upgrade pip setuptools wheel cython numpy"
          # Python versions to build for
          CIBW_BUILD: "cp39-* cp310-* cp311-* cp312-* cp313-*"
          # Skip 32-bit wheels
          CIBW_SKIP: "*-manylinux_i686 *-win32 *musllinux*"

      # Step 4: Upload the built wheels as artifacts
      - uses: actions/upload-artifact@v4
        with:
          name: cibw-wheels-${{ matrix.os }}-${{ strategy.job-index }}
          path: ./wheelhouse/*.whl<|MERGE_RESOLUTION|>--- conflicted
+++ resolved
@@ -19,46 +19,18 @@
     strategy:
       matrix:
         os: [ubuntu-latest, windows-latest, macos-latest]
-<<<<<<< HEAD
-        python-version: ["3.13", "3.12", "3.11", "3.10", "3.9"]
-=======
->>>>>>> c0056c22
 
     steps:
       # Step 1: Check out the repository
       - uses: actions/checkout@v4
 
-<<<<<<< HEAD
-      # Step 2a: Install dependencies (macOS only)
-      - name: Install dependencies (macOS)
-        if: runner.os == 'macOS'
-        run: |
-          brew install libomp llvm
-          export PATH="$(brew --prefix llvm)/bin:$PATH"
-          export CC="$(brew --prefix llvm)/bin/clang"
-          export CXX="$(brew --prefix llvm)/bin/clang++"
-          export CPPFLAGS="-I$(brew --prefix llvm)/include -I$(brew --prefix libomp)/include"
-          export LDFLAGS="-L$(brew --prefix llvm)/lib -L$(brew --prefix libomp)/lib -lomp"
-        env:
-          # Override flags for Python 3.9 to resolve `faltivec` issues
-          CFLAGS: >
-            -std=c99 -maltivec
-            -I$(brew --prefix llvm)/include
-            -I$(brew --prefix libomp)/include
-          LDFLAGS: >
-            -L$(brew --prefix llvm)/lib
-            -L$(brew --prefix libomp)/lib -lomp
-
-      # Step 2b: Install dependencies (Linux only)
-=======
       # Step 2: Install dependencies (Linux only)
->>>>>>> c0056c22
       - name: Install dependencies (Linux)
         if: runner.os == 'Linux'
         run: |
           sudo apt-get update
           sudo apt-get install -y libomp-dev zlib1g-dev libjpeg-turbo8-dev
-          
+
       # Step 3: Build wheels using cibuildwheel
       - name: Build wheels
         uses: pypa/cibuildwheel@v2.22.0
@@ -77,8 +49,8 @@
           # Pre-build steps
           CIBW_BEFORE_BUILD: "python -m pip install --upgrade pip setuptools wheel cython numpy"
           # Python versions to build for
-          CIBW_BUILD: "cp39-* cp310-* cp311-* cp312-* cp313-*"
-          # Skip 32-bit wheels
+          CIBW_BUILD: "cp310-* cp311-* cp312-* cp313-*"
+          # Skip specific wheels
           CIBW_SKIP: "*-manylinux_i686 *-win32 *musllinux*"
 
       # Step 4: Upload the built wheels as artifacts

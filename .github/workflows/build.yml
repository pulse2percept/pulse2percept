name: Build & Test

on:
  push:
    branches:
      - '**'  # Trigger on all branches
  pull_request:
    branches:
      - '**'  # Trigger on all branches involved in PRs

jobs:
  build:
    name: Build ${{ matrix.os }} Py ${{ matrix.python-version }}
    runs-on: ${{ matrix.os }}
    strategy:
      matrix:
        python-version: ["3.13", "3.12", "3.11", "3.10", "3.9"]
        os: [ubuntu-latest, windows-latest, macos-latest]
        exclude:
          - python-version: "3.9"  # Exclude Python 3.9 on macOS
            os: macos-latest
          - python-version: "3.13"  # Exclude Python 3.13 on Windows
            os: windows-latest
      fail-fast: false

    steps:
      # Step 1: Check out the repository
      - uses: actions/checkout@v3

      # Step 2: Set up Python
      - name: Set up Python ${{ matrix.python-version }}
        uses: actions/setup-python@v4
        with:
          python-version: ${{ matrix.python-version }}

      # Step 3a: Install dependencies (macOS only)
      - name: Install dependencies (macOS)
        if: runner.os == 'macOS'
        run: |
          brew install libomp llvm
          export PATH="$(brew --prefix llvm)/bin:$PATH"
          export CC="$(brew --prefix llvm)/bin/clang"
          export CXX="$(brew --prefix llvm)/bin/clang++"
          export CPPFLAGS="-I$(brew --prefix libomp)/include -I$(brew --prefix llvm)/include"
          export LDFLAGS="-L$(brew --prefix libomp)/lib -L$(brew --prefix llvm)/lib -lomp"

      # Step 3b: Install dependencies (Linux only)
      - name: Install dependencies (Linux)
        if: runner.os == 'Linux'
        run: |
          sudo apt-get update
          sudo apt-get install -y libomp-dev zlib1g-dev libjpeg-turbo8-dev

      # Step 3c: NumPy workaround (Python 3.13 on Windows)
      - name: Install stable NumPy version (Windows/Python 3.13)
        if: runner.os == 'Windows' && matrix.python-version == '3.13'
        run: |
          pip install --pre --upgrade numpy --only-binary ":all:"

      # Step 4: Install Python dependencies
      - name: Install Python dependencies
        run: |
          python -m pip install --upgrade pip setuptools wheel build Cython
          python -m pip install numpy
          
      # Step 5: lint
      - name: Lint with flake8
        run: |
          pip install flake8
          flake8 pulse2percept --ignore N802,N806,W504 --select W503 --count --show-source --statistics
            
<<<<<<< HEAD
      # Step 6b: Install the package
=======
      # Step 6: Install the package (Non-Windows)
>>>>>>> c0056c22
      - name: Install package
        run: |
          pip uninstall -y pulse2percept || true
          python setup.py build_ext --inplace
          python -m pip install ".[dev]"
      
      # Step 7: Log
      - name: Log environment info
        run: |
          python --version
          pip freeze
          gcc --version
          pip show pulse2percept
          
      # Step 8: Conditional Test Execution
      - name: Run default test suite for push
        if: github.event_name == 'push' && !github.event.pull_request
        run: |
          mkdir test_dir
          cd test_dir
          pytest --pyargs pulse2percept --doctest-modules

      - name: Run slow tests for pull requests
        if: github.event_name == 'pull_request'
        run: |
          mkdir test_dir
          cd test_dir
          pytest --pyargs pulse2percept --runslow --cov-branch --cov-report=xml --doctest-modules
          
      # Step 9: Codecov
      - name: Upload coverage report to codecov.io
        if: github.event_name == 'pull_request' && matrix.os == 'ubuntu-latest' && matrix.python-version == '3.12'
        uses: codecov/codecov-action@v5
        with:
          token: ${{ secrets.CODECOV_TOKEN }}
          slug: pulse2percept/pulse2percept<|MERGE_RESOLUTION|>--- conflicted
+++ resolved
@@ -14,13 +14,8 @@
     runs-on: ${{ matrix.os }}
     strategy:
       matrix:
-        python-version: ["3.13", "3.12", "3.11", "3.10", "3.9"]
+        python-version: ["3.13", "3.12", "3.11", "3.10"]
         os: [ubuntu-latest, windows-latest, macos-latest]
-        exclude:
-          - python-version: "3.9"  # Exclude Python 3.9 on macOS
-            os: macos-latest
-          - python-version: "3.13"  # Exclude Python 3.13 on Windows
-            os: windows-latest
       fail-fast: false
 
     steps:
@@ -51,17 +46,10 @@
           sudo apt-get update
           sudo apt-get install -y libomp-dev zlib1g-dev libjpeg-turbo8-dev
 
-      # Step 3c: NumPy workaround (Python 3.13 on Windows)
-      - name: Install stable NumPy version (Windows/Python 3.13)
-        if: runner.os == 'Windows' && matrix.python-version == '3.13'
-        run: |
-          pip install --pre --upgrade numpy --only-binary ":all:"
-
       # Step 4: Install Python dependencies
       - name: Install Python dependencies
         run: |
-          python -m pip install --upgrade pip setuptools wheel build Cython
-          python -m pip install numpy
+          python -m pip install --upgrade pip setuptools wheel build numpy Cython
           
       # Step 5: lint
       - name: Lint with flake8
@@ -69,11 +57,7 @@
           pip install flake8
           flake8 pulse2percept --ignore N802,N806,W504 --select W503 --count --show-source --statistics
             
-<<<<<<< HEAD
-      # Step 6b: Install the package
-=======
       # Step 6: Install the package (Non-Windows)
->>>>>>> c0056c22
       - name: Install package
         run: |
           pip uninstall -y pulse2percept || true

import os
import sys
import platform
import shutil
import subprocess
from setuptools import setup, Extension
from setuptools.command.build_ext import build_ext
from Cython.Build import cythonize
import numpy

# Define supported configurations
SUPPORTED_PYTHON_VERSIONS = ["3.9", "3.10", "3.11", "3.12"]
SUPPORTED_PLATFORMS = ["Linux", "Windows", "Darwin"]
UNSUPPORTED_CONFIGS = [
    {"os": "Darwin", "python_version": "3.9"}  # macOS + Python 3.9
]


def is_supported():
    current_os = platform.system()
    current_python = f"{sys.version_info.major}.{sys.version_info.minor}"
    if current_os not in SUPPORTED_PLATFORMS:
        return False, f"{current_os} is not a supported platform."
    if current_python not in SUPPORTED_PYTHON_VERSIONS:
        return False, f"Python {current_python} is not supported."
    for config in UNSUPPORTED_CONFIGS:
        if current_os == config["os"] and current_python == config["python_version"]:
            return False, f"Python {current_python} is not supported on {current_os}."
    return True, None

class OpenMPBuildExt(build_ext):
    def build_extensions(self):
        for ext in self.extensions:
            if sys.platform == "darwin":  # macOS
                # Fetch CPPFLAGS and LDFLAGS, providing defaults to avoid errors
                cppflags = os.getenv("CPPFLAGS", "")
                ldflags = os.getenv("LDFLAGS", "")
                
                if cppflags:
                    ext.extra_compile_args += ["-Xclang", "-fopenmp", "-I" + cppflags]
                else:
                    print("Warning: CPPFLAGS environment variable is not set.")

                if ldflags:
                    ext.extra_link_args += ["-lomp", "-L" + ldflags]
                else:
                    print("Warning: LDFLAGS environment variable is not set.")
            elif os.name == "posix":  # Linux
                try:
                    ext.extra_compile_args += ["-fopenmp"]
                    ext.extra_link_args += ["-fopenmp"]
                except RuntimeError:
                    print("Warning: OpenMP not supported on this platform. Compiling without OpenMP.")
            elif os.name == "nt":  # Windows
                ext.extra_compile_args += ["/openmp"]
                ext.extra_link_args += ["vcomp.lib"]
            else:
                print("Warning: OpenMP not supported on this platform. Compiling without OpenMP.")
        super().build_extensions()

def find_pyx_modules(base_dir, exclude_dirs=None):
    """
    Recursively find all `.pyx` files in subdirectories of `base_dir`, excluding certain directories.
    """
    if exclude_dirs is None:
        exclude_dirs = ["doc", "wheelhouse"]
    extensions = []
    for root, dirs, files in os.walk(base_dir):
        # Exclude specific directories
        dirs[:] = [d for d in dirs if d not in exclude_dirs]
        for file in files:
            if file.endswith(".pyx"):
                module_path = os.path.relpath(os.path.join(root, file), base_dir)
                module_name = module_path.replace(os.path.sep, ".").replace(".pyx", "")
                module_name = f"pulse2percept.{module_name}"  # Ensure full module path
                extensions.append(
                    Extension(
                        module_name,
                        [os.path.join(root, file)],
                        include_dirs=[numpy.get_include()],
                    )
                )
    return extensions

# Run pre-build checks
is_supported, reason = is_supported()
if not is_supported:
    print(f"WARNING: {reason}\n"
          "Installation will proceed, but this configuration is not officially supported. "
          "Use at your own risk!")

# Find all .pyx files in the relevant submodules
cython_extensions = find_pyx_modules("pulse2percept")

for ext in cython_extensions:
<<<<<<< HEAD
    ext.define_macros = [("NPY_NO_DEPRECATED_API", "NPY_2_0_API_VERSION")]
=======
    ext.define_macros = [("NPY_NO_DEPRECATED_API", "NPY_1_7_API_VERSION")]
    # Ensure only files needing C++ are compiled as C++:
    if "_fast_array.pyx" in ext.sources[0]:  # This has been an issue
        ext.language = "c"
    elif any(file.endswith(".cpp") or file.endswith(".cxx") or file.endswith(".pyx") for file in ext.sources):
        # Force C++ compilation if the file requires it
        ext.language = "c++"
>>>>>>> ed60419a

setup(
    ext_modules=cythonize(
        cython_extensions,
        compiler_directives={
            "language_level": 3,       # Use Python 3 syntax
            "boundscheck": False,      # Disable bounds checking for arrays
            "wraparound": False,       # Disable negative indexing
            "cdivision": True,         # Optimize division operations
            "initializedcheck": False  # Skip uninitialized variable checks
        },
    ),
    cmdclass={"build_ext": OpenMPBuildExt},
)<|MERGE_RESOLUTION|>--- conflicted
+++ resolved
@@ -93,17 +93,14 @@
 cython_extensions = find_pyx_modules("pulse2percept")
 
 for ext in cython_extensions:
-<<<<<<< HEAD
     ext.define_macros = [("NPY_NO_DEPRECATED_API", "NPY_2_0_API_VERSION")]
-=======
-    ext.define_macros = [("NPY_NO_DEPRECATED_API", "NPY_1_7_API_VERSION")]
     # Ensure only files needing C++ are compiled as C++:
     if "_fast_array.pyx" in ext.sources[0]:  # This has been an issue
         ext.language = "c"
     elif any(file.endswith(".cpp") or file.endswith(".cxx") or file.endswith(".pyx") for file in ext.sources):
         # Force C++ compilation if the file requires it
         ext.language = "c++"
->>>>>>> ed60419a
+
 
 setup(
     ext_modules=cythonize(

"""Utilities to download and import datasets.

*  **Dataset loaders** can be used to load small datasets that come
   pre-packaged with the pulse2percept software.
*  **Dataset fetchers** can be used to download larger datasets from a given
   URL and directly import them into pulse2percept.

.. autosummary::
    :toctree: _api

    base
    horsager2009
    nanduri2012
    perezfornos2012
    beyeler2019

.. seealso::

    *  :ref:`Basic Concepts > Datasets <topics-datasets>`

"""

from .base import clear_data_dir, get_data_dir, fetch_url
from .beyeler2019 import fetch_beyeler2019
from .horsager2009 import load_horsager2009
from .nanduri2012 import load_nanduri2012
<<<<<<< HEAD
from .greenwald2009 import load_greenwald2009
=======
from .perezfornos2012 import load_perezfornos2012
>>>>>>> 05fc69e1


__all__ = [
    'clear_data_dir',
    'fetch_url',
    'fetch_beyeler2019',
    'get_data_dir',
    'load_horsager2009',
    'load_nanduri2012',
<<<<<<< HEAD
    'load_greenwald2009',
=======
    'load_perezfornos2012',
>>>>>>> 05fc69e1
]<|MERGE_RESOLUTION|>--- conflicted
+++ resolved
@@ -10,9 +10,11 @@
 
     base
     horsager2009
+    beyeler2019
     nanduri2012
     perezfornos2012
     beyeler2019
+    greenwald2009
 
 .. seealso::
 
@@ -24,11 +26,8 @@
 from .beyeler2019 import fetch_beyeler2019
 from .horsager2009 import load_horsager2009
 from .nanduri2012 import load_nanduri2012
-<<<<<<< HEAD
+from .perezfornos2012 import load_perezfornos2012
 from .greenwald2009 import load_greenwald2009
-=======
-from .perezfornos2012 import load_perezfornos2012
->>>>>>> 05fc69e1
 
 
 __all__ = [
@@ -38,9 +37,6 @@
     'get_data_dir',
     'load_horsager2009',
     'load_nanduri2012',
-<<<<<<< HEAD
+    'load_perezfornos2012',
     'load_greenwald2009',
-=======
-    'load_perezfornos2012',
->>>>>>> 05fc69e1
 ]
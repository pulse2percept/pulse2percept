--- conflicted
+++ resolved
@@ -230,11 +230,6 @@
                 self.metadata['electrodes'][str(_electrodes[0])] = {'metadata' : source.metadata, 'type' : type(source)}
             else:
                 self.metadata = source.metadata
-<<<<<<< HEAD
-
-
-=======
->>>>>>> ee628bfb
         elif isinstance(source, np.ndarray):
             # A NumPy array is either 1-D (list of electrodes, time=None) or
             # 2-D (electrodes x time points):

--- conflicted
+++ resolved
@@ -80,22 +80,6 @@
         For example, in a pulse train, only the signal edges are saved. This
         drastically reduces the memory footprint of the stimulus.
 
-<<<<<<< HEAD
-=======
-    interp_method : str or int, optional
-        For SciPy's ``interp1`` method, specifies the kind of interpolation as
-        a string ('linear', 'nearest', 'zero', 'slinear', 'quadratic', 'cubic',
-        'previous', 'next') or as an integer specifying the order of the spline
-        interpolator to use.
-
-        Here, 'zero', 'slinear', 'quadratic' and 'cubic' refer to a spline
-        interpolation of zeroth, first, second or third order; 'previous' and
-        'next' simply return the previous or next value of the point.
-
-    extrapolate : bool, optional
-        Whether to allow extrapolation of data points outside the given range.
-
->>>>>>> 617088c4
     Notes
     -----
     *  Depending on the source type, a stimulus might have a time component or

--- conflicted
+++ resolved
@@ -1,7 +1,4 @@
 """`Stimulus`"""
-<<<<<<< HEAD
-import sys
-=======
 from sys import platform
 import matplotlib as mpl
 if platform == "darwin":  # OS X
@@ -9,7 +6,6 @@
 from matplotlib.axes import Subplot
 import matplotlib.pyplot as plt
 
->>>>>>> d2225cf0
 import numpy as np
 np.set_printoptions(precision=2, threshold=5, edgeitems=2)
 from copy import deepcopy as cp

"""Different retinal prosthetic implants, such as Argus II, Alpha-IMS,
   BVA-24, and PRIMA.

.. autosummary::
    : toctree: _api

    base
    electrodes
    electrode_arrays
    argus
    alpha
    bva
    prima

.. seealso::

    *  :ref:`Basic Concepts > Visual Prostheses <topics-implants>`
"""
<<<<<<< HEAD
from .base import (ElectrodeArray, ElectrodeGrid, ProsthesisSystem)
from .electrodes import (Electrode, PointSource, DiskElectrode,
                         SquareElectrode, HexElectrode)
=======
from .base import ProsthesisSystem
from .electrodes import Electrode, PointSource, DiskElectrode, SquareElectrode
from .electrode_arrays import ElectrodeArray, ElectrodeGrid
>>>>>>> 28dcd71d
from .argus import ArgusI, ArgusII
from .alpha import AlphaIMS, AlphaAMS
from .bva import BVA24
from .prima import PhotovoltaicPixel, PRIMA, PRIMA75, PRIMA55, PRIMA40

__all__ = [
    'AlphaAMS',
    'AlphaIMS',
    'ArgusI',
    'ArgusII',
    'BVA24',
    'DiskElectrode',
    'Electrode',
    'ElectrodeArray',
    'ElectrodeGrid',
    'HexElectrode',
    'PhotovoltaicPixel',
    'PointSource',
    'PRIMA',
<<<<<<< HEAD
    'PRIMA75',
    'PRIMA55',
    'PRIMA40',
=======
>>>>>>> 28dcd71d
    'ProsthesisSystem',
    'SquareElectrode'
]<|MERGE_RESOLUTION|>--- conflicted
+++ resolved
@@ -16,15 +16,10 @@
 
     *  :ref:`Basic Concepts > Visual Prostheses <topics-implants>`
 """
-<<<<<<< HEAD
-from .base import (ElectrodeArray, ElectrodeGrid, ProsthesisSystem)
+from .base import ProsthesisSystem
 from .electrodes import (Electrode, PointSource, DiskElectrode,
                          SquareElectrode, HexElectrode)
-=======
-from .base import ProsthesisSystem
-from .electrodes import Electrode, PointSource, DiskElectrode, SquareElectrode
 from .electrode_arrays import ElectrodeArray, ElectrodeGrid
->>>>>>> 28dcd71d
 from .argus import ArgusI, ArgusII
 from .alpha import AlphaIMS, AlphaAMS
 from .bva import BVA24
@@ -44,12 +39,9 @@
     'PhotovoltaicPixel',
     'PointSource',
     'PRIMA',
-<<<<<<< HEAD
     'PRIMA75',
     'PRIMA55',
     'PRIMA40',
-=======
->>>>>>> 28dcd71d
     'ProsthesisSystem',
     'SquareElectrode'
 ]
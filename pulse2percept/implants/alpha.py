"""`AlphaIMS`, `AlphaAMS`"""
import numpy as np
from collections import OrderedDict
from .base import (SquareElectrode, DiskElectrode, ElectrodeArray,
                   ElectrodeGrid, ProsthesisSystem)


class AlphaIMS(ProsthesisSystem):
    """Alpha-IMS

    This class creates an Alpha-IMS array with 1500 photovoltaic pixels (each
    50um in diameter) as described in [Stingl2013]_, and places it in the
    subretinal space, such that the center of the array is located at (x,y,z),
    given in microns, and the array is rotated by rotation angle ``rot``,
    given in radians.

    The device consists of 1500 50um-wide square pixels, arranged on a 39x39
    rectangular grid with 72um pixel pitch.

    The array is oriented upright in the visual field, such that an
    array with center (0,0) has the top three rows lie in the lower
    retina (upper visual field).

    An electrode can be addressed by name, row/column index, or integer index
    (into the flattened array).

    .. note::

        Column order is reversed in a left-eye implant.

    Parameters
    ----------
    x : float
        x coordinate of the array center (um)
    y : float
        y coordinate of the array center (um)
    z: float or array_like
        Distance of the array to the retinal surface (um). Either a list
        with 1500 entries or a scalar.
    rot : float
        Rotation angle of the array (rad). Positive values denote
        counter-clock-wise (CCW) rotations in the retinal coordinate
        system.
    eye : 'LE' or 'RE', optional, default: 'RE'
        Eye in which array is implanted.

    Examples
    --------
    Create an Alpha-IMS array centered on the fovea, at 100um distance from
    the retina:

    >>> from pulse2percept.implants import AlphaIMS
    >>> AlphaIMS(x=0, y=0, z=100, rot=0)  # doctest: +NORMALIZE_WHITESPACE
<<<<<<< HEAD
    AlphaIMS(earray=ElectrodeGrid, eye='RE', shape=(39, 39),
=======
    AlphaIMS(earray=ElectrodeGrid, eye='RE', shape=(37, 37),
>>>>>>> 6999fc93
             stim=None)

    Get access to the third electrode in the top row (by name or by row/column
    index):

    >>> alpha_ims = AlphaIMS(x=0, y=0, z=100, rot=0)
    >>> alpha_ims['A3']
    SquareElectrode(a=50.0, x=-1224.0, y=-1368.0, z=100.0)
    >>> alpha_ims[0, 2]
    SquareElectrode(a=50.0, x=-1224.0, y=-1368.0, z=100.0)

    """
    # Frozen class: User cannot add more class attributes
    __slots__ = ('shape',)

    def __init__(self, x=0, y=0, z=-100, rot=0, eye='RE', stim=None):
        self.eye = eye
        self.shape = (39, 39)
        elec_width = 50.0  # um
        e_spacing = 72.0  # um

        # The user might provide a list of z values for each of the
        # 378 resulting electrodes, not for the 22x19 initial ones.
        # In this case, don't pass it to ElectrodeGrid, but overwrite
        # the z values later:
        overwrite_z = isinstance(z, (list, np.ndarray))
        zarr = -100.0 if overwrite_z else z
        self.earray = ElectrodeGrid(self.shape, e_spacing, x=x, y=y, z=zarr,
                                    rot=rot, etype=SquareElectrode,
                                    a=elec_width)

        # Set left/right eye:
        if not isinstance(eye, str):
            raise TypeError("'eye' must be a string, either 'LE' or 'RE'.")
        if eye != 'LE' and eye != 'RE':
            raise ValueError("'eye' must be either 'LE' or 'RE'.")
        # Unfortunately, in the left eye the labeling of columns is reversed...
        if eye == 'LE':
            # FIXME: Would be better to have more flexibility in the naming
            # convention. This is a quick-and-dirty fix:
            names = list(self.earray.keys())
            objects = list(self.earray.values())
            names = np.array(names).reshape(self.earray.shape)
            # Reverse column names:
            for row in range(self.earray.shape[0]):
                names[row] = names[row][::-1]
            # Build a new ordered dict:
            electrodes = OrderedDict([])
            for name, obj in zip(names.ravel(), objects):
                electrodes.update({name: obj})
            # Assign the new ordered dict to earray:
            self.earray.electrodes = electrodes

        # Remove electrodes:
        extra_elecs = ['AM39', 'AL39', 'AK39', 'AJ39', 'AI39', 'AH39', 'AG39',
                       'AF39', 'AE39', 'AD39', 'AC39',
                       'AM38', 'AL38', 'AK38', 'AJ38', 'AI38', 'AH38', 'AG38',
                       'AF38', 'AE38', 'AD38']
        for elec in extra_elecs:
            self.earray.remove_electrode(elec)

        # Now that the superfluous electrodes have been deleted, adjust the
        # z values:
        if overwrite_z:
            # Specify different height for every electrode in a list:
            z_arr = np.asarray(z).flatten()
            if z_arr.size != self.n_electrodes:
                raise ValueError("If `z` is a list, it must have %d entries, "
                                 "not %d." % (self.n_electrodes, z_arr.size))
            for elec, z_elec in zip(self.earray.values(), z):
                elec.z = z_elec

        # Beware of race condition: Stim must be set last, because it requires
        # indexing into self.electrodes:
        self.stim = stim

    def _pprint_params(self):
        """Return dict of class attributes to pretty-print"""
        params = super()._pprint_params()
        params.update({'shape': self.shape})
        return params


class AlphaAMS(ProsthesisSystem):
    """Alpha-AMS

    This class creates an Alpha-AMS array with 1600 photovoltaic pixels (each
    30um in diameter) as described in [Stingl2017]_, and places it in the
    subretinal space, such that the center of the array is located at (x,y,z),
    given in microns, and the array is rotated by rotation angle ``rot``,
    given in radians.

    The device consists of 1600 30um-wide round pixels, arranged on a 40x40
    rectangular grid with 70um pixel pitch.

    The array is oriented upright in the visual field, such that an
    array with center (0,0) has the top three rows lie in the lower
    retina (upper visual field), as shown below:

    An electrode can be addressed by name, row/column index, or integer index
    (into the flattened array).

    .. note::

        Column order is reversed in a left-eye implant.

    Parameters
    ----------
    x : float
        x coordinate of the array center (um)
    y : float
        y coordinate of the array center (um)
    z: float || array_like
        Distance of the array to the retinal surface (um). Either a list
        with 60 entries or a scalar.
    rot : float
        Rotation angle of the array (rad). Positive values denote
        counter-clock-wise (CCW) rotations in the retinal coordinate
        system.
    eye : {'LE', 'RE'}, optional, default: 'RE'
        Eye in which array is implanted.

    Examples
    --------
    Create an AlphaAMS array centered on the fovea, at 100um distance from
    the retina:

    >>> from pulse2percept.implants import AlphaAMS
    >>> AlphaAMS(x=0, y=0, z=100, rot=0)  # doctest: +NORMALIZE_WHITESPACE
    AlphaAMS(earray=ElectrodeGrid, eye='RE', shape=(40, 40),
             stim=None)

    Get access to the third electrode in the top row (by name or by row/column
    index):

    >>> alpha_ims = AlphaAMS(x=0, y=0, z=100, rot=0)
    >>> alpha_ims['A3']
    DiskElectrode(r=15.0, x=-1225.0, y=-1365.0, z=100.0)
    >>> alpha_ims[0, 2]
    DiskElectrode(r=15.0, x=-1225.0, y=-1365.0, z=100.0)

    """
    # Frozen class: User cannot add more class attributes
    __slots__ = ('shape',)

    def __init__(self, x=0, y=0, z=0, rot=0, eye='RE', stim=None):
        self.eye = eye
        self.shape = (40, 40)
        elec_radius = 15.0
        e_spacing = 70.0  # um

        self.earray = ElectrodeGrid(self.shape, e_spacing, x=x, y=y, z=z,
                                    rot=rot, etype=DiskElectrode,
                                    r=elec_radius)

        # Beware of race condition: Stim must be set last, because it requires
        # indexing into self.electrodes:
        self.stim = stim

        # Set left/right eye:
        if not isinstance(eye, str):
            raise TypeError("'eye' must be a string, either 'LE' or 'RE'.")
        if eye != 'LE' and eye != 'RE':
            raise ValueError("'eye' must be either 'LE' or 'RE'.")
        # Unfortunately, in the left eye the labeling of columns is reversed...
        if eye == 'LE':
            # FIXME: Would be better to have more flexibility in the naming
            # convention. This is a quick-and-dirty fix:
            names = list(self.earray.keys())
            objects = list(self.earray.values())
            names = np.array(names).reshape(self.earray.shape)
            # Reverse column names:
            for row in range(self.earray.shape[0]):
                names[row] = names[row][::-1]
            # Build a new ordered dict:
            electrodes = OrderedDict([])
            for name, obj in zip(names.ravel(), objects):
                electrodes.update({name: obj})
            # Assign the new ordered dict to earray:
            self.earray.electrodes = electrodes

    def _pprint_params(self):
        """Return dict of class attributes to pretty-print"""
        params = super()._pprint_params()
        params.update({'shape': self.shape})
        return params<|MERGE_RESOLUTION|>--- conflicted
+++ resolved
@@ -51,11 +51,7 @@
 
     >>> from pulse2percept.implants import AlphaIMS
     >>> AlphaIMS(x=0, y=0, z=100, rot=0)  # doctest: +NORMALIZE_WHITESPACE
-<<<<<<< HEAD
     AlphaIMS(earray=ElectrodeGrid, eye='RE', shape=(39, 39),
-=======
-    AlphaIMS(earray=ElectrodeGrid, eye='RE', shape=(37, 37),
->>>>>>> 6999fc93
              stim=None)
 
     Get access to the third electrode in the top row (by name or by row/column
@@ -87,11 +83,6 @@
                                     rot=rot, etype=SquareElectrode,
                                     a=elec_width)
 
-        # Set left/right eye:
-        if not isinstance(eye, str):
-            raise TypeError("'eye' must be a string, either 'LE' or 'RE'.")
-        if eye != 'LE' and eye != 'RE':
-            raise ValueError("'eye' must be either 'LE' or 'RE'.")
         # Unfortunately, in the left eye the labeling of columns is reversed...
         if eye == 'LE':
             # FIXME: Would be better to have more flexibility in the naming
@@ -216,10 +207,6 @@
         self.stim = stim
 
         # Set left/right eye:
-        if not isinstance(eye, str):
-            raise TypeError("'eye' must be a string, either 'LE' or 'RE'.")
-        if eye != 'LE' and eye != 'RE':
-            raise ValueError("'eye' must be either 'LE' or 'RE'.")
         # Unfortunately, in the left eye the labeling of columns is reversed...
         if eye == 'LE':
             # FIXME: Would be better to have more flexibility in the naming

--- conflicted
+++ resolved
@@ -65,15 +65,9 @@
         self.shape = (37, 37)
         elec_radius = 50
         e_spacing = 72  # um
-<<<<<<< HEAD
-        self.earray = ElectrodeGrid(self.shape, x=x, y=y, z=z, rot=rot,
-                                    spacing=e_spacing, electrode_type='DiskElectrode',
-                                    electrode_kwargs={'r':elec_radius})
-=======
         self.earray = ElectrodeGrid(self.shape, e_spacing, x=x, y=y, z=z,
                                     rot=rot, etype=DiskElectrode,
                                     r=elec_radius)
->>>>>>> e8374b6d
 
         # Set stimulus if available:
         self.stim = stim
@@ -168,15 +162,9 @@
         elec_radius = 15
         e_spacing = 70  # um
 
-<<<<<<< HEAD
-        self.earray = ElectrodeGrid(self.shape, x=x, y=y, z=z, rot=rot,
-                                    spacing=e_spacing, electrode_type='DiskElectrode',
-                                    electrode_kwargs={'r':elec_radius})
-=======
         self.earray = ElectrodeGrid(self.shape, e_spacing, x=x, y=y, z=z,
                                     rot=rot, etype=DiskElectrode,
                                     r=elec_radius)
->>>>>>> e8374b6d
 
         # Set stimulus if available:
         self.stim = stim

--- conflicted
+++ resolved
@@ -1,20 +1,14 @@
 """`AlphaIMS`, `AlphaAMS`"""
 import numpy as np
 from collections import OrderedDict
-<<<<<<< HEAD
-from .electrodes import SquareElectrode, DiskElectrode
-from .base import ElectrodeArray, ElectrodeGrid, ProsthesisSystem
-=======
 
 from .base import ProsthesisSystem
 from .electrodes import SquareElectrode, DiskElectrode
 from .electrode_arrays import ElectrodeGrid
->>>>>>> 28dcd71d
 
 
 class AlphaIMS(ProsthesisSystem):
     """Alpha-IMS
-<<<<<<< HEAD
 
     This class creates an Alpha-IMS array with 1500 photovoltaic pixels (each
     50um in diameter) as described in [Stingl2013]_, and places it in the
@@ -22,15 +16,6 @@
     given in microns, and the array is rotated by rotation angle ``rot``,
     given in radians.
 
-=======
-
-    This class creates an Alpha-IMS array with 1500 photovoltaic pixels (each
-    50um in diameter) as described in [Stingl2013]_, and places it in the
-    subretinal space, such that the center of the array is located at (x,y,z),
-    given in microns, and the array is rotated by rotation angle ``rot``,
-    given in radians.
-
->>>>>>> 28dcd71d
     The device consists of 1500 50um-wide square pixels, arranged on a 39x39
     rectangular grid with 72um pixel pitch.
 

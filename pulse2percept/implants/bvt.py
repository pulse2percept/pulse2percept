--- conflicted
+++ resolved
@@ -130,35 +130,6 @@
 
 
 class BVT44(ProsthesisSystem):
-<<<<<<< HEAD
-    """
-    44-channel suprachoroidal retinal prosthesis
-
-    This class creates a 44-channel suprachoroidal retinal prosthesis
-    [Petoe et al. 2021]_, which was developed by the Bionic Vision Australia
-    Consortium and commercialized by Bionic Vision Technologies (BVT).
-    The center of the array is located at (x,y,z), given in microns, and the
-    array is rotated by rotation angle ``rot``, given in degrees.
-
-    The array consists of:
-
-    -   44 platinum stimulating electrodes:
-
-        -   44 electrodes with 1000um exposed diameter (Electrodes A1-22
-            and Electrodes B1-B22),
-
-    -   2 return electrodes with 2000um diameter (Electrodes R1, R2)
-
-    The position of each electrode is measured from [Petoe et al. 2021] Figure 7. 
-    The position would be updated after the accurate position publish.
-
-    .. note::
-
-        Column order for electrode numbering is reversed in a right-eye
-        implant.
-
-    .. versionadded:: 0.8
-=======
     """    44-channel suprachoroidal retinal prosthesis
 
     This class creates a 44-channel suprachoroidal retinal prosthesis
@@ -183,7 +154,6 @@
         implant.
 
     .. versionadded :: 0.8
->>>>>>> 9b590b85
 
     Parameters
     ----------
@@ -220,27 +190,6 @@
         self.earray = ElectrodeArray([])
         n_elecs = 46
 
-<<<<<<< HEAD
-        # the positions of the electrodes A1-22, B1-22
-        # +3, R1
-        x_arr = [-3300, -1980, -660, 660, 1980, 3300,
-                 -3960, -2640, -1320, 0, 1320, 2640, 3960,
-                 -3300, -1980, -660, 660, 1980, 3300,
-                 -3960, -2640, -1320, 0, 1320, 2640,
-                 -3300, -1980, -660, 660, 1980, 3300,
-                 -3960, -2640, -1320, 0, 1320, 2640, 3960,
-                 -3300, -1980, -660, 660, 1980, 3300, 7000, 7000]
-        print("working", len(x_arr))
-
-        y_arr = [2775, 2775, 2775, 2775, 2775, 2775,
-                 1850, 1850, 1850, 1850, 1850, 1850, 1850,
-                 925, 925, 925, 925, 925, 925,
-                 0, 0, 0, 0, 0, 0,
-                 -925, -925, -925, -925, -925, -925,
-                 -1850, -1850, -1850, -1850, -1850, -1850, -1850,
-                 -2775, -2775, -2775, -2775, -2775, -2775, 1500, -1500]
-        print("working", len(y_arr))
-=======
         # The 44 stimulating electrodes are arranged in a hex grid; two return
         # electrodes are added as well:
         grid = ElectrodeGrid((7, 7), (1320, 925), type='hex', x=-330)
@@ -250,7 +199,6 @@
         y_arr = np.array([e.y for e in grid.electrode_objects] + [1500, -1500])
         r_arr = [500.0] * grid.n_electrodes + [1000.0, 1000.0]
         names = grid.electrode_names + ['R1', 'R2']
->>>>>>> 9b590b85
         if isinstance(z, (list, np.ndarray)):
             # Specify different height for every electrode in a list:
             z_arr = np.asarray(self.z).flatten()
@@ -262,39 +210,12 @@
             z_arr = np.ones(n_elecs, dtype=float) * z
 
         # the position of the electrodes 1-20, 21a-21m, R1-R2 for left eye
-<<<<<<< HEAD
-        if eye == 'RE':
-            x_arr = np.negative(x_arr)
-
-        # the radius of all the electrodes in the implants
-        r_arr = [500.0] * n_elecs
-        # the radius of the return electrodes is 1000.0 um
-        r_arr[44] = r_arr[45] = 1000.0
-        # the names of the electrodes A1-A22, B1-B22, R1 and R2
-        names = ['A1', 'B1', 'A14', 'B14', 'A15', 'B15', 'A2', 'B2', 'A13', 'B13', 'A16', 'B16', 'B22', 'A3', 'B3', 'A12', 'B12', 'A17', 'B17', 'A4', 'B4',
-                 'A11', 'B11', 'A18', 'B18', 'A5', 'B5', 'A10', 'B10', 'A19', 'B19', 'A6', 'B6', 'A9', 'B9', 'A20', 'B20', 'A22', 'A7', 'B7', 'A8', 'B8', 'A21', 'B21']
-        print(names)
-        names.extend(['R1', 'R2'])
-
-        # Rotate the grid:
-        rot_rad = np.deg2rad(rot)
-        rotmat = np.array([np.cos(rot_rad), -np.sin(rot_rad),
-                           np.sin(rot_rad), np.cos(rot_rad)]).reshape((2, 2))
-        xy = np.matmul(rotmat, np.vstack((x_arr, y_arr)))
-        x_arr = xy[0, :]
-        y_arr = xy[1, :]
-
-        # Apply offset to make the grid centered at (x, y):
-        x_arr += x
-        y_arr += y
-=======
         if eye == 'LE':
             x_arr = np.negative(x_arr)
 
         # Rotate the grid and center at (x,y):
         tf = SimilarityTransform(rotation=np.deg2rad(rot), translation=[x, y])
         x_arr, y_arr = tf(np.vstack([x_arr.ravel(), y_arr.ravel()]).T).T
->>>>>>> 9b590b85
 
         for x, y, z, r, name in zip(x_arr, y_arr, z_arr, r_arr, names):
             self.earray.add_electrode(name, DiskElectrode(x, y, z, r))

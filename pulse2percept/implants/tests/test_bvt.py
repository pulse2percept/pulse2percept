import numpy as np
import pytest
import numpy.testing as npt
from pulse2percept.implants.base import ProsthesisSystem
from pulse2percept.implants.bvt import BVT24, BVT44


@pytest.mark.parametrize('x', (-100, 200))
@pytest.mark.parametrize('y', (-200, 400))
@pytest.mark.parametrize('rot', (-45, 60))
@pytest.mark.parametrize('eye', ('LE', 'RE'))
def test_BVT24(x, y, rot, eye):
    # Create a BVT24 and make sure location is correct
    bva = BVT24(x=x, y=y, rot=rot, eye=eye)

    # Slots:
    npt.assert_equal(hasattr(bva, '__slots__'), True)
    npt.assert_equal(hasattr(bva, '__dict__'), False)

    # Make sure rotation + translation is applied correctly:
    bva0 = BVT24(eye=eye)  # centered
    xy = np.array([bva0['C1'].x, bva0['C1'].y]).T
    xy2 = np.array([bva0['C21m'].x, bva0['C21m'].y]).T
    # Rotate:
    rot_rad = np.deg2rad(rot)
    R = np.array([np.cos(rot_rad), -np.sin(rot_rad),
                  np.sin(rot_rad), np.cos(rot_rad)]).reshape((2, 2))
    xy = np.matmul(R, xy)
    xy2 = np.matmul(R, xy2)
    # Translate:
    npt.assert_almost_equal(bva['C1'].x, xy[0] + x)
    npt.assert_almost_equal(bva['C1'].y, xy[1] + y)
    npt.assert_almost_equal(bva['C21m'].x, xy2[0] + x)
    npt.assert_almost_equal(bva['C21m'].y, xy2[1] + y)

    # Check radii of electrodes
    for e in ['C1', 'C5', 'C8', 'C15', 'C20']:
        npt.assert_almost_equal(bva[e].r, 300.0)
    for e in ['C9', 'C17', 'C19']:
        npt.assert_almost_equal(bva[e].r, 200.0)
    for e in ['R1', 'R2']:
        npt.assert_almost_equal(bva[e].r, 1000.0)

    # Check the center is still at (x,y)
    y_center = (bva['C8'].y + bva['C13'].y) / 2
    npt.assert_almost_equal(y_center, y)
    x_center = (bva['C8'].x + bva['C13'].x) / 2
    npt.assert_almost_equal(x_center, x)

    # Right-eye implant:
    xc, yc = -500, -500
    bva_re = BVT24(eye='RE', x=xc, y=yc)
    npt.assert_equal(bva_re['C1'].x > bva_re['C6'].x, True)
    npt.assert_equal(bva_re['C1'].y, bva_re['C1'].y)

    # Left-eye implant:
    xc, yc = -500, -500
    bva_le = BVT24(eye='LE', x=xc, y=yc)
    npt.assert_equal(bva_le['C1'].x < bva_le['C6'].x, True)
    npt.assert_equal(bva_le['C1'].y, bva_le['C1'].y)


def test_BVT24_stim():
    # Assign a stimulus:
    implant = BVT24()
    implant.stim = {'C1': 1}
    npt.assert_equal(implant.stim.electrodes, ['C1'])
    npt.assert_equal(implant.stim.time, None)
    npt.assert_equal(implant.stim.data, [[1]])

    # You can also assign the stimulus in the constructor:
    BVT24(stim={'C1': 1})
    npt.assert_equal(implant.stim.electrodes, ['C1'])
    npt.assert_equal(implant.stim.time, None)
    npt.assert_equal(implant.stim.data, [[1]])

    # Set a stimulus via array:
    implant = BVT24(stim=np.ones(35))
    npt.assert_equal(implant.stim.shape, (35, 1))
    npt.assert_almost_equal(implant.stim.data, 1)

<<<<<<< HEAD
@pytest.mark.parametrize('x', (-100, 200))
@pytest.mark.parametrize('y', (-200, 400))
@pytest.mark.parametrize('rot', (-45, 60))
def test_BVT44(x, y, rot):
    # Create a BVT24 and make sure location is correct
    bva = BVT44(x=x, y=y, rot=rot)
=======

@pytest.mark.parametrize('x', (-100, 200))
@pytest.mark.parametrize('y', (-200, 400))
@pytest.mark.parametrize('rot', (-45, 60))
@pytest.mark.parametrize('eye', ('LE', 'RE'))
def test_BVT44(x, y, rot, eye):
    # Create a BVT44 and make sure location is correct
    bva = BVT44(x=x, y=y, rot=rot, eye=eye)
>>>>>>> 9b590b85

    # Slots:
    npt.assert_equal(hasattr(bva, '__slots__'), True)
    npt.assert_equal(hasattr(bva, '__dict__'), False)

<<<<<<< HEAD
    # Coordinate of first electrode (electrode 'A1')
    xy = np.array([-3300, 2775]).T
    # Coordinate of third last electrode (electrode 'B8')
    xy2 = np.array([660, -2775]).T

    # Rotate
=======
    # Make sure array is rotated + translated correctly:
    bva0 = BVT44(eye=eye)
    xy = np.array([bva0['A1'].x, bva0['A1'].y]).T
    xy2 = np.array([bva0['G6'].x, bva0['G6'].y]).T
    # Rotate:
>>>>>>> 9b590b85
    rot_rad = np.deg2rad(rot)
    R = np.array([np.cos(rot_rad), -np.sin(rot_rad),
                  np.sin(rot_rad), np.cos(rot_rad)]).reshape((2, 2))
    xy = np.matmul(R, xy)
    xy2 = np.matmul(R, xy2)
<<<<<<< HEAD

    # Then off-set: Make sure first electrode is placed
    # correctly
    npt.assert_almost_equal(bva['A1'].x, xy[0] + x)
    npt.assert_almost_equal(bva['A1'].y, xy[1] + y)
    npt.assert_almost_equal(bva['B8'].x, xy2[0] + x)
    npt.assert_almost_equal(bva['B8'].y, xy2[1] + y)

    # Check radii of electrodes
    for e in ['A1', 'A5', 'B8', 'B15', 'B20']:
=======
    # Translate:
    npt.assert_almost_equal(bva['A1'].x, xy[0] + x)
    npt.assert_almost_equal(bva['A1'].y, xy[1] + y)
    npt.assert_almost_equal(bva['G6'].x, xy2[0] + x)
    npt.assert_almost_equal(bva['G6'].y, xy2[1] + y)

    # Check radii of electrodes
    for e in ['A1', 'A5', 'B3', 'C5', 'D2']:
>>>>>>> 9b590b85
        npt.assert_almost_equal(bva[e].r, 500.0)
    for e in ['R1', 'R2']:
        npt.assert_almost_equal(bva[e].r, 1000.0)

    # Check the center is still at (x,y)
<<<<<<< HEAD
    y_center = bva['B11'].y
    npt.assert_almost_equal(y_center, y)
    x_center = bva['B11'].x
    npt.assert_almost_equal(x_center, x)
=======
    npt.assert_almost_equal((bva['D4'].x + bva['D5'].x) / 2.0, x)
    npt.assert_almost_equal((bva['E4'].y + bva['C4'].y) / 2.0, y)
>>>>>>> 9b590b85

    # Right-eye implant:
    xc, yc = -500, -500
    bva_re = BVT44(eye='RE', x=xc, y=yc)
<<<<<<< HEAD
    npt.assert_equal(bva_re['A1'].x > bva_re['A14'].x, True)
    npt.assert_equal(bva_re['A1'].y, bva_re['A14'].y)
=======
    npt.assert_equal(bva_re['A6'].x > bva_re['A1'].x, True)
    npt.assert_equal(bva_re['A6'].y, bva_re['A1'].y)
>>>>>>> 9b590b85

    # Left-eye implant:
    xc, yc = -500, -500
    bva_le = BVT44(eye='LE', x=xc, y=yc)
<<<<<<< HEAD
    npt.assert_equal(bva_le['A1'].x < bva_le['A14'].x, True)
    npt.assert_equal(bva_le['A1'].y, bva_le['A14'].y)
=======
    npt.assert_equal(bva_le['A6'].x < bva_le['A1'].x, True)
    npt.assert_equal(bva_le['A6'].y, bva_le['A1'].y)
>>>>>>> 9b590b85


def test_BVT44_stim():
    # Assign a stimulus:
    implant = BVT44()
    implant.stim = {'A1': 1}
    npt.assert_equal(implant.stim.electrodes, ['A1'])
    npt.assert_equal(implant.stim.time, None)
    npt.assert_equal(implant.stim.data, [[1]])

    # You can also assign the stimulus in the constructor:
    BVT44(stim={'A1': 1})
    npt.assert_equal(implant.stim.electrodes, ['A1'])
    npt.assert_equal(implant.stim.time, None)
    npt.assert_equal(implant.stim.data, [[1]])

    # Set a stimulus via array:
    implant = BVT44(stim=np.ones(46))
    npt.assert_equal(implant.stim.shape, (46, 1))
    npt.assert_almost_equal(implant.stim.data, 1)<|MERGE_RESOLUTION|>--- conflicted
+++ resolved
@@ -79,14 +79,6 @@
     npt.assert_equal(implant.stim.shape, (35, 1))
     npt.assert_almost_equal(implant.stim.data, 1)
 
-<<<<<<< HEAD
-@pytest.mark.parametrize('x', (-100, 200))
-@pytest.mark.parametrize('y', (-200, 400))
-@pytest.mark.parametrize('rot', (-45, 60))
-def test_BVT44(x, y, rot):
-    # Create a BVT24 and make sure location is correct
-    bva = BVT44(x=x, y=y, rot=rot)
-=======
 
 @pytest.mark.parametrize('x', (-100, 200))
 @pytest.mark.parametrize('y', (-200, 400))
@@ -95,43 +87,21 @@
 def test_BVT44(x, y, rot, eye):
     # Create a BVT44 and make sure location is correct
     bva = BVT44(x=x, y=y, rot=rot, eye=eye)
->>>>>>> 9b590b85
 
     # Slots:
     npt.assert_equal(hasattr(bva, '__slots__'), True)
     npt.assert_equal(hasattr(bva, '__dict__'), False)
 
-<<<<<<< HEAD
-    # Coordinate of first electrode (electrode 'A1')
-    xy = np.array([-3300, 2775]).T
-    # Coordinate of third last electrode (electrode 'B8')
-    xy2 = np.array([660, -2775]).T
-
-    # Rotate
-=======
     # Make sure array is rotated + translated correctly:
     bva0 = BVT44(eye=eye)
     xy = np.array([bva0['A1'].x, bva0['A1'].y]).T
     xy2 = np.array([bva0['G6'].x, bva0['G6'].y]).T
     # Rotate:
->>>>>>> 9b590b85
     rot_rad = np.deg2rad(rot)
     R = np.array([np.cos(rot_rad), -np.sin(rot_rad),
                   np.sin(rot_rad), np.cos(rot_rad)]).reshape((2, 2))
     xy = np.matmul(R, xy)
     xy2 = np.matmul(R, xy2)
-<<<<<<< HEAD
-
-    # Then off-set: Make sure first electrode is placed
-    # correctly
-    npt.assert_almost_equal(bva['A1'].x, xy[0] + x)
-    npt.assert_almost_equal(bva['A1'].y, xy[1] + y)
-    npt.assert_almost_equal(bva['B8'].x, xy2[0] + x)
-    npt.assert_almost_equal(bva['B8'].y, xy2[1] + y)
-
-    # Check radii of electrodes
-    for e in ['A1', 'A5', 'B8', 'B15', 'B20']:
-=======
     # Translate:
     npt.assert_almost_equal(bva['A1'].x, xy[0] + x)
     npt.assert_almost_equal(bva['A1'].y, xy[1] + y)
@@ -140,43 +110,25 @@
 
     # Check radii of electrodes
     for e in ['A1', 'A5', 'B3', 'C5', 'D2']:
->>>>>>> 9b590b85
         npt.assert_almost_equal(bva[e].r, 500.0)
     for e in ['R1', 'R2']:
         npt.assert_almost_equal(bva[e].r, 1000.0)
 
     # Check the center is still at (x,y)
-<<<<<<< HEAD
-    y_center = bva['B11'].y
-    npt.assert_almost_equal(y_center, y)
-    x_center = bva['B11'].x
-    npt.assert_almost_equal(x_center, x)
-=======
     npt.assert_almost_equal((bva['D4'].x + bva['D5'].x) / 2.0, x)
     npt.assert_almost_equal((bva['E4'].y + bva['C4'].y) / 2.0, y)
->>>>>>> 9b590b85
 
     # Right-eye implant:
     xc, yc = -500, -500
     bva_re = BVT44(eye='RE', x=xc, y=yc)
-<<<<<<< HEAD
-    npt.assert_equal(bva_re['A1'].x > bva_re['A14'].x, True)
-    npt.assert_equal(bva_re['A1'].y, bva_re['A14'].y)
-=======
     npt.assert_equal(bva_re['A6'].x > bva_re['A1'].x, True)
     npt.assert_equal(bva_re['A6'].y, bva_re['A1'].y)
->>>>>>> 9b590b85
 
     # Left-eye implant:
     xc, yc = -500, -500
     bva_le = BVT44(eye='LE', x=xc, y=yc)
-<<<<<<< HEAD
-    npt.assert_equal(bva_le['A1'].x < bva_le['A14'].x, True)
-    npt.assert_equal(bva_le['A1'].y, bva_le['A14'].y)
-=======
     npt.assert_equal(bva_le['A6'].x < bva_le['A1'].x, True)
     npt.assert_equal(bva_le['A6'].y, bva_le['A1'].y)
->>>>>>> 9b590b85
 
 
 def test_BVT44_stim():

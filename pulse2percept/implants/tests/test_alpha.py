--- conflicted
+++ resolved
@@ -10,12 +10,6 @@
 @pytest.mark.parametrize('y', (-200, 400))
 @pytest.mark.parametrize('r', (-45, 60))
 def test_AlphaIMS(ztype, x, y, r):
-<<<<<<< HEAD
-    # Create an AlphaIMSI and make sure location is correct
-    # Height `h` can either be a float or a list
-    z = 100 if ztype == 'float' else np.ones(1500) * 20
-=======
->>>>>>> 28dcd71d
     # Convert rotation angle to rad
     rot = np.deg2rad(r)
     # Height `h` can either be a float or a list
@@ -53,23 +47,13 @@
     x_center = alpha['A15'].x + (alpha['AM25'].x - alpha['A15'].x) / 2
     npt.assert_almost_equal(x_center, x)
 
-<<<<<<< HEAD
-    # Check width of sqaure electrodes
-=======
     # Check width of square electrodes
->>>>>>> 28dcd71d
     for e in ['A1', 'B2', 'C3']:
         npt.assert_equal(alpha[e].a, 50)
 
     # `h` must have the right dimensions
     with pytest.raises(ValueError):
-<<<<<<< HEAD
-        implants.AlphaIMS(x=-100, y=10, z=np.zeros(38))
-    with pytest.raises(ValueError):
-        implants.AlphaIMS(x=-100, y=10, z=np.arange(1, 37))
-=======
         AlphaIMS(x=-100, y=10, z=np.arange(28))
->>>>>>> 28dcd71d
 
     # Indexing must work for both integers and electrode names
     alpha = AlphaIMS()
@@ -87,11 +71,7 @@
     npt.assert_almost_equal(alpha_re['A37'].y, alpha_re['A1'].y)
 
     # Left-eye implant:
-<<<<<<< HEAD
-    alpha_le = implants.AlphaIMS(eye='LE', x=xc, y=yc)
-=======
     alpha_le = AlphaIMS(eye='LE', x=xc, y=yc)
->>>>>>> 28dcd71d
     npt.assert_equal(alpha_le['A1'].x > alpha_le['AE37'].x, True)
     npt.assert_almost_equal(alpha_le['A37'].y, alpha_le['A1'].y)
 
@@ -153,13 +133,7 @@
 
     # `h` must have the right dimensions
     with pytest.raises(ValueError):
-<<<<<<< HEAD
-        implants.AlphaAMS(x=-100, y=10, z=np.zeros(41))
-    with pytest.raises(ValueError):
-        implants.AlphaAMS(x=-100, y=10, z=np.arange(1, 40))
-=======
         AlphaAMS(x=-100, y=10, z=np.arange(12))
->>>>>>> 28dcd71d
 
     # Indexing must work for both integers and electrode names
     alpha = AlphaAMS()
@@ -177,11 +151,7 @@
     npt.assert_almost_equal(alpha_re['A40'].y, alpha_re['A1'].y)
 
     # Left-eye implant:
-<<<<<<< HEAD
-    alpha_le = implants.AlphaAMS(eye='LE', x=xc, y=yc)
-=======
     alpha_le = AlphaAMS(eye='LE', x=xc, y=yc)
->>>>>>> 28dcd71d
     npt.assert_equal(alpha_le['A1'].x > alpha_le['AE40'].x, True)
     npt.assert_almost_equal(alpha_le['A40'].y, alpha_le['A1'].y)
 

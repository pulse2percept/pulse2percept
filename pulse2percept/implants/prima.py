--- conflicted
+++ resolved
@@ -5,13 +5,13 @@
 
 import numpy as np
 from collections import OrderedDict
-<<<<<<< HEAD
 # Using or importing the ABCs from 'collections' instead of from
 # 'collections.abc' is deprecated, and in 3.8 it will stop working:
 from collections.abc import Sequence
 
+from .base import ProsthesisSystem
 from .electrodes import HexElectrode
-from .base import ElectrodeGrid, ProsthesisSystem
+from .electrode_arrays import ElectrodeGrid
 
 
 class PhotovoltaicPixel(HexElectrode):
@@ -75,12 +75,6 @@
                         color='k', alpha=0.5, zorder=2)
         ax.add_patch(circle)
         return ax
-=======
-
-from .base import ProsthesisSystem
-from .electrodes import DiskElectrode
-from .electrode_arrays import ElectrodeGrid
->>>>>>> 28dcd71d
 
 
 class PRIMA(ProsthesisSystem):
@@ -131,11 +125,6 @@
         # Roughly a 19x22 grid, but edges are trimmed off:
         self.shape = (19, 22)
         self.eye = eye
-<<<<<<< HEAD
-=======
-        elec_radius = 10  # um
-        e_spacing = 75  # um
->>>>>>> 28dcd71d
 
         # The user might provide a list of z values for each of the
         # 378 resulting electrodes, not for the 22x19 initial ones.
@@ -146,12 +135,8 @@
         self.earray = ElectrodeGrid(self.shape, self.spacing, x=x, y=y,
                                     z=zarr, rot=rot, type='hex',
                                     orientation='vertical',
-<<<<<<< HEAD
                                     etype=PhotovoltaicPixel, r=elec_radius,
                                     a=(self.spacing - self.trench) / 2)
-=======
-                                    etype=DiskElectrode, r=elec_radius)
->>>>>>> 28dcd71d
 
         # Remove extra electrodes to fit the actual implant:
         extra_elecs = ['A1', 'A2', 'A3', 'A4', 'A14', 'A16', 'A17',
@@ -173,50 +158,9 @@
             for elec, z_elec in zip(self.earray.values(), z):
                 elec.z = z_elec
 
-<<<<<<< HEAD
         # Beware of race condition: Stim must be set last, because it requires
         # indexing into self.electrodes:
         self.stim = stim
-=======
-        # Rename all electrodes:
-        idx_col = 0
-        rows, cols = self.shape
-        # start from the last electrode
-        idx_update_row = chr(ord('A') + rows - 1)
-        idx_prev_row = 'A'
-        orig_earray = self.earray.electrodes
-        new_earray = OrderedDict()
-        for name in orig_earray:
-            if name[0] == idx_prev_row:
-                idx_col += 1
-            else:
-                idx_prev_row = chr(ord(idx_prev_row) + 1)
-                idx_update_row = chr(ord(idx_update_row) - 1)
-                idx_col = 1
-            new_name = idx_update_row + str(idx_col)
-            new_earray.update({new_name: orig_earray[name]})
-        self.earray.electrodes = new_earray
-
-        # Beware of race condition: Stim must be set last, because it requires
-        # indexing into self.electrodes:
-        self.stim = stim
-
-    def plot(self, ax=None, annotate=False, xlim=None, ylim=None):
-        """Plot the PRIMA implant
-
-        Parameters
-        ----------
-        ax : matplotlib.axes._subplots.AxesSubplot, optional, default: None
-            A Matplotlib axes object. If None given, a new one will be created.
-        annotate : bool, optional, default: False
-            Flag whether to label electrodes in the implant.
-        xlim : (xmin, xmax), optional, default: None
-            Range of x values to plot. If None, the plot will be centered over the
-            implant.
-        ylim : (ymin, ymax), optional, default: None
-            Range of y values to plot. If None, the plot will be centered over the
-            implant.
->>>>>>> 28dcd71d
 
 
 class PRIMA75(ProsthesisSystem):
@@ -398,7 +342,6 @@
         self.stim = stim
 
 
-<<<<<<< HEAD
 class PRIMA40(ProsthesisSystem):
     """Create a PRIMA-40 array on the retina
 
@@ -498,49 +441,4 @@
 
         # Beware of race condition: Stim must be set last, because it requires
         # indexing into self.electrodes:
-        self.stim = stim
-=======
-        for name, el in self.items():
-            # Hexagonal return electrode:
-            honeycomb = RegularPolygon((el.x, el.y), numVertices=6, radius=35,
-                                       orientation=np.radians(30), facecolor='k',
-                                       alpha=0.2, edgecolor='k', zorder=1)
-            ax.add_patch(honeycomb)
-
-            # Circular center electrode:
-            circle = Circle((el.x, el.y), radius=el.r, linewidth=0, color='k',
-                            alpha=0.5, zorder=2)
-            ax.add_patch(circle)
-
-            if annotate:
-                ax.text(el.x, el.y, name, ha='center', va='center',
-                        color='black', size='large',
-                        bbox={'boxstyle': 'square,pad=-0.2', 'ec': 'none',
-                              'fc': (1, 1, 1, 0.7)},
-                        zorder=3)
-
-        # Determine xlim, ylim: Allow for some padding `pad` and round to the
-        # nearest `step`:
-        pad = 100
-        step = 200
-        xlim, ylim = None, None
-        if xlim is None:
-            xmin = np.floor(
-                np.min([el.x - pad for el in self.values()]) / step)
-            xmax = np.ceil(np.max([el.x + pad for el in self.values()]) / step)
-            xlim = (step * xmin, step * xmax)
-        if ylim is None:
-            ymin = np.floor(
-                np.min([el.y - pad for el in self.values()]) / step)
-            ymax = np.ceil(np.max([el.y + pad for el in self.values()]) / step)
-            ylim = (step * ymin, step * ymax)
-        ax.set_xlim(xlim)
-        ax.set_xticks(np.linspace(*xlim, num=5))
-        ax.set_xlabel('x (microns)')
-        ax.set_ylim(ylim)
-        ax.set_yticks(np.linspace(*ylim, num=5))
-        ax.set_ylabel('y (microns)')
-        ax.set_aspect('equal')
-
-        return ax
->>>>>>> 28dcd71d
+        self.stim = stim
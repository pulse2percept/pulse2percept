--- conflicted
+++ resolved
@@ -1,8 +1,4 @@
-<<<<<<< HEAD
-"""`PrettyPrint`, `Frozen`, `Data`, `cached`, `gamma`"""
-=======
-"""`PrettyPrint`, `Frozen`, `gamma`, `unique`"""
->>>>>>> 5f3ecccd
+"""`PrettyPrint`, `Frozen`, `Data`, `cached`, `gamma`, `unique`"""
 import numpy as np
 import sys
 import abc
@@ -341,41 +337,4 @@
         t = t[:small_vals[0] + peak]
         y = y[:small_vals[0] + peak]
 
-    return t, y
-
-
-def unique(a, tol=1e-6, return_index=False):
-    """Find the unique elements of a sorted 1D array
-
-    Special case of ``numpy.unique`` (array is flat, sortened) with a tolerance
-    level ``tol``.
-
-    .. versionadded:: 0.7
-
-    Parameters
-    ----------
-    a : array_like
-        Input array: must be sorted, and will be flattened if it is not
-        already 1-D.
-    tol : float, optional
-        If the difference between two elements in the array is smaller than
-        ``tol``, the two elements are considered equal.
-    return_index : bool, optional
-        If True, also return the indices of ``a`` that result in the unique
-        array.
-
-    Returns
-    -------
-    unique : ndarray
-        The sorted unique values
-    unique_indices : ndarray, optional
-        The indices of the first occurrences of the unique values in the
-        original array. Only provided if `return_index` is True.
-
-    """
-    result = np.unique(np.round(np.asarray(a) / tol),
-                       return_index=return_index)
-    if return_index:
-        unique, unique_indices = result
-        return tol * unique, unique_indices
-    return tol * result+    return t, y
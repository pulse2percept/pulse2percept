import numpy as np
import copy
import pytest
import numpy.testing as npt

<<<<<<< HEAD
from pulse2percept.utils import (Frozen, FreezeError, PrettyPrint, Data,
                                 cached, gamma)
=======
from pulse2percept.utils import (Frozen, FreezeError, PrettyPrint, Data, gamma,
                                 unique)
>>>>>>> 5f3ecccd


class PrettyPrinter(PrettyPrint):

    def _pprint_params(self):
        return {}


class PrettyPrinter2(PrettyPrint):

    def _pprint_params(self):
        return {'b': None, 'a': 3}


def test_PrettyPrint():
    npt.assert_equal(str(PrettyPrinter()), "PrettyPrinter()")
    npt.assert_equal(str(PrettyPrinter2()), "PrettyPrinter2(a=3, b=None)")


class FrozenChild(Frozen):

    def __init__(self, a, b=0):
        self.a = a
        self.b = b


def test_Frozen():
    # Cannot set attributes outside constructor:
    with pytest.raises(FreezeError):
        frozen = Frozen()
        frozen.newvar = 0

    # Setting attributes in constructor is fine:
    frozen_child = FrozenChild(1)
    npt.assert_almost_equal(frozen_child.a, 1)
    npt.assert_almost_equal(frozen_child.b, 0)
    # But not outside constructor:
    with pytest.raises(FreezeError):
        frozen_child.c = 3


def test_Data():
    # Test basic usage:
    ndarray = np.arange(6).reshape((2, 3))
    data = Data(ndarray, axes=[('b', [0.3, 1]), ('a', [2, 3.1, 4.5])],
                metadata='meta')
    npt.assert_equal(data.shape, ndarray.shape)
    npt.assert_equal(hasattr(data, 'b'), True)
    npt.assert_almost_equal(data.b, [0.3, 1])
    npt.assert_equal(hasattr(data, 'a'), True)
    npt.assert_almost_equal(data.a, [2, 3.1, 4.5])
    npt.assert_equal(hasattr(data, 'metadata'), True)
    npt.assert_equal(data.metadata, 'meta')
    # Cannot overwrite any of the properties:
    for param in data._pprint_params().keys():
        with pytest.raises(AttributeError):
            setattr(data, param, 0)

    # Automatic axes:
    data = Data(ndarray)
    npt.assert_equal(hasattr(data, 'axis0'), True)
    npt.assert_equal(data.axis0, np.arange(ndarray.shape[0]))
    npt.assert_equal(hasattr(data, 'axis1'), True)
    npt.assert_equal(data.axis1, np.arange(ndarray.shape[1]))
    npt.assert_equal(hasattr(data, 'axis2'), False)

    # Order is preserved even if None:
    data = Data(np.zeros(12).reshape((3, 4, 1, 1)),
                axes=[('x', None), ('y', None), ('t', None), ('t2', 0)])
    npt.assert_equal(hasattr(data, 'x'), True)
    npt.assert_equal(data.x, [0, 1, 2])
    npt.assert_equal(hasattr(data, 'y'), True)
    npt.assert_equal(data.y, [0, 1, 2, 3])
    npt.assert_equal(hasattr(data, 't'), True)
    npt.assert_equal(data.t, None)
    npt.assert_equal(hasattr(data, 't2'), True)
    npt.assert_equal(data.t2, [0])
    npt.assert_equal(hasattr(data, 'axis0'), False)

    # Some axes given, others inferred automatically:
    data = Data(ndarray, axes=[('c', None), ('a', [0.1, 0.2, 0.5])])
    npt.assert_almost_equal(data.c, [0, 1])
    npt.assert_almost_equal(data.a, [0.1, 0.2, 0.5])

    # Invalid axes:
    with pytest.raises(TypeError):
        # Not iterable:
        Data(ndarray, axes=3)
    with pytest.raises(TypeError):
        # Not iterable:
        Data(ndarray, axes={'x': 0, 'y': [0, 1]})
    with pytest.raises(ValueError):
        # Wrong number of labels:
        Data(ndarray, axes=[('x', [0, 1])])
    with pytest.raises(ValueError):
        # Wrong number of data points for 'y':
        Data(ndarray, axes=[('x', [0, 1]), ('y', [0, 1])])
    with pytest.raises(ValueError):
        # Duplicate labels:
        Data(ndarray, axes=[('x', [0, 1]), ('x', [0, 1, 2])])

    # Special cases:
    data = Data([])
    npt.assert_equal(data.shape, (0,))
    npt.assert_equal(hasattr(data, 'axis0'), True)
    npt.assert_equal(data.axis0, [])
    data = Data([[0]])
    npt.assert_equal(data.shape, (1, 1))
    npt.assert_equal(hasattr(data, 'axis0'), True)
    npt.assert_equal(data.axis0, [0])
    npt.assert_equal(hasattr(data, 'axis1'), True)
    npt.assert_equal(data.axis1, [0])
    data = Data(0)
    npt.assert_equal(data.shape, (1,))
    npt.assert_equal(hasattr(data, 'axis0'), True)
    npt.assert_equal(data.axis0, [0])

    # Column vector:
    data = Data([0, 1])
    npt.assert_equal(data.shape, (2,))
    npt.assert_equal(hasattr(data, 'axis0'), True)
    npt.assert_equal(data.axis0, [0, 1])
    npt.assert_equal(hasattr(data, 'axis1'), False)

    # Row vector:
    data = Data([[0, 1]])
    npt.assert_equal(data.shape, (1, 2))
    npt.assert_equal(hasattr(data, 'axis0'), True)
    npt.assert_equal(data.axis0, [0])
    npt.assert_equal(hasattr(data, 'axis1'), True)
    npt.assert_equal(data.axis1, [0, 1])
    npt.assert_equal(hasattr(data, 'axis2'), False)


class AreaCache(object):

    def __init__(self, img, cache=True):
        self.img
        self._cache_active = cache
        self._cache = {}

    @property
    @cached
    def area(self):
        return np.sum(img > 0)


def test_cache():
    # Change underlying image, but area stays the same (is cached):
    cache = AreaCache(np.ones((10, 20)))
    area0 = cache.area
    cache.img[3, 4] = 0
    area1 = cache.area
    npt.assert_almost_equal(area0, area1)

    # Now invalidate cache:
    cache._cache_active = False
    area2 = cache.are
    npt.assert_equal(area1 != area2, True)


def test_gamma():
    tsample = 0.005 / 1000

    with pytest.raises(ValueError):
        t, g = gamma(0, 0.1, tsample)
    with pytest.raises(ValueError):
        t, g = gamma(2, -0.1, tsample)
    with pytest.raises(ValueError):
        t, g = gamma(2, 0.1, -tsample)

    for tau in [0.001, 0.01, 0.1]:
        for n in [1, 2, 5]:
            t, g = gamma(n, tau, tsample)
            npt.assert_equal(np.arange(0, t[-1] + tsample / 2.0, tsample), t)
            if n > 1:
                npt.assert_equal(g[0], 0.0)

            # Make sure area under the curve is normalized
            npt.assert_almost_equal(np.trapz(np.abs(g), dx=tsample), 1.0,
                                    decimal=2)

            # Make sure peak sits correctly
            npt.assert_almost_equal(g.argmax() * tsample, tau * (n - 1))


def test_unique():
    a = [0, 0.001, 0.1, 0.2, 1]
    npt.assert_almost_equal(unique(a, tol=1e-6), a)
    npt.assert_almost_equal(unique(a, tol=0.001), a)
    npt.assert_almost_equal(unique(a, tol=0.1), [0, 0.1, 0.2, 1])
    npt.assert_almost_equal(unique(a, tol=1), [0, 1])

    val, idx = unique(a, tol=1e-6, return_index=True)
    npt.assert_almost_equal(val, a)
    npt.assert_almost_equal(idx, np.arange(len(a)))
    val, idx = unique(a, tol=1, return_index=True)
    npt.assert_almost_equal(val, [0, 1])
    npt.assert_almost_equal(idx, [0, 4])<|MERGE_RESOLUTION|>--- conflicted
+++ resolved
@@ -3,13 +3,8 @@
 import pytest
 import numpy.testing as npt
 
-<<<<<<< HEAD
 from pulse2percept.utils import (Frozen, FreezeError, PrettyPrint, Data,
-                                 cached, gamma)
-=======
-from pulse2percept.utils import (Frozen, FreezeError, PrettyPrint, Data, gamma,
-                                 unique)
->>>>>>> 5f3ecccd
+                                 cached, gamma, unique)
 
 
 class PrettyPrinter(PrettyPrint):
@@ -193,19 +188,4 @@
                                     decimal=2)
 
             # Make sure peak sits correctly
-            npt.assert_almost_equal(g.argmax() * tsample, tau * (n - 1))
-
-
-def test_unique():
-    a = [0, 0.001, 0.1, 0.2, 1]
-    npt.assert_almost_equal(unique(a, tol=1e-6), a)
-    npt.assert_almost_equal(unique(a, tol=0.001), a)
-    npt.assert_almost_equal(unique(a, tol=0.1), [0, 0.1, 0.2, 1])
-    npt.assert_almost_equal(unique(a, tol=1), [0, 1])
-
-    val, idx = unique(a, tol=1e-6, return_index=True)
-    npt.assert_almost_equal(val, a)
-    npt.assert_almost_equal(idx, np.arange(len(a)))
-    val, idx = unique(a, tol=1, return_index=True)
-    npt.assert_almost_equal(val, [0, 1])
-    npt.assert_almost_equal(idx, [0, 4])+            npt.assert_almost_equal(g.argmax() * tsample, tau * (n - 1))
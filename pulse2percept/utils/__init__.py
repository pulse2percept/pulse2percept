--- conflicted
+++ resolved
@@ -11,11 +11,7 @@
     parallel
 
 """
-<<<<<<< HEAD
-from .base import PrettyPrint, FreezeError, Frozen, Data, cached, gamma
-=======
-from .base import PrettyPrint, FreezeError, Frozen, Data, gamma, unique
->>>>>>> 5f3ecccd
+from .base import PrettyPrint, FreezeError, Frozen, Data, cached, gamma, unique
 from .geometry import (Grid2D, RetinalCoordTransform, Curcio1990Transform,
                        Watson2014Transform, Watson2014DisplaceTransform,
                        cart2pol, pol2cart, delta_angle)

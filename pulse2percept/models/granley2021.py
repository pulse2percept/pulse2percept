"""`BiphasicAxonMapModel`"""
from functools import partial
import numpy as np
import sys

from . import AxonMapSpatial, TemporalModel, Model
from ..implants import ProsthesisSystem, ElectrodeArray
from ..stimuli import BiphasicPulseTrain, Stimulus
from ..percepts import Percept
from ..utils import FreezeError
from .base import BaseModel, NotBuiltError
from ._granley2021 import fast_biphasic_axon_map


try:
    import os
    os.environ['XLA_PYTHON_CLIENT_PREALLOCATE'] = '0'
    import jax
    import jax.numpy as jnp
    from jax import jit, vmap, lax
    has_jax = True
except ImportError:
    has_jax = False

def cond_jit(fn, static_argnums=None):
    """ Conditional decorator for jax jit"""
    if has_jax:
        if static_argnums is None:
            return jit(fn)
        else:
            return jit(fn, static_argnums=static_argnums)
    else:
        return fn

class DefaultBrightModel(BaseModel):
    """
    Default model to be used for brightness scaling in BiphasicAxonMapModel
    Implements Eq 4 from [Granley2021]_ 
    Fit using data from [Nanduri2012]_ and [Weitz2015]_

    Parameters:
    ------------
    do_thresholding : bool, optional
        Set to true to enable probabilistic phosphene appearance at near-threshold 
        amplitudes
    a0, a1 : float, optional
        Linear regression coefficients (slope and intercept) of pulse_duration
        vs threshold curve (Eq 3). Amplitude factor will be scaled by 
        (a0*pdur + a1)^-1.
    a2, a3, a4: float, optional
        Linear regression coefficients for brightness vs amplitude and frequency (Eq 4)
        F_bright = a2*scaled_amp + a3*freq + a4 
    """

    def __init__(self, **params):
        super(DefaultBrightModel, self).__init__(**params)
        self.build()

    def get_default_params(self):
        params = {
            'a0': 2.095,
            'a1': 0.054326,
            'a2': 0.1492147,
            'a3': 0.0163851,
            'a4': 0
        }
        return params

    def scale_threshold(self, pdur):
        """ 
        Based on eq 3 in paper, this function produces the factor that amplitude
        will be scaled by to produce a_tilde. Computes A_0 * t + A_1 (1/threshold)
        """
        return self.a1 + self.a0*pdur

    def predict_freq_amp(self, amp, freq):
        """ Eq 4 in paper, A_2*A_tilde + A_3*f + A_4 """
        return self.a2*amp + self.a3*freq + self.a4

    def __call__(self, freq, amp, pdur):
        """
        Main function to be called by BiphasicAxonMapModel
        Outputs value by which brightness contribution for each electrode should
        be scaled by (F_bright).
        Must support batching (freq, amp, pdur may be arrays)
        """
        # Scale amp according to pdur (Eq 3 in paper) and then calculate F_{bright}
        F_bright = self.predict_freq_amp(amp * self.scale_threshold(pdur), freq)
        return F_bright


class DefaultSizeModel(BaseModel):
    """
    Default model to be used for size (rho) scaling in BiphasicAxonMapModel
    Implements Eq 5 from [Granley2021]_ 
    Fit using data from [Nanduri2012]_ and [Weitz2015]_

    Parameters:
    ------------
    rho :  float32
        Rho parameter of BiphasicAxonMapModel (spatial decay rate)
    a0, a1 : float, optional
        Linear regression coefficients (slope and intercept) of pulse_duration
        vs threshold curve (Eq 3). Amplitude factor will be scaled by 
        (a0*pdur + a1)^-1.
    a5, a6 : float, optional
        Linear regression coefficients for size vs amplitude (Eq 5)
        F_size = a5*scaled_amp + a6 
    """

    def __init__(self, rho, engine="serial", **params):
        super(DefaultSizeModel, self).__init__(**params)
        self.rho = rho
        self.engine = engine
        self.build()

    def get_default_params(self):
        params = {
            'a0': 2.095,
            'a1': 0.054326,
            'a5': 1.0812,
            'a6': -0.35338,
            # dont let rho be scaled below this threshold
            'min_rho': 10,
        }
        return params

    def scale_threshold(self, pdur):
        """ 
        Based on eq 3 in paper, this function produces the factor that amplitude
        will be scaled by to produce a_tilde. Computes A_0 * t + A_1 (1/threshold)
        """
        return self.a1 + self.a0*pdur

    def __call__(self, freq, amp, pdur):
        """
        Main function to be called by BiphasicAxonMapModel
        Outputs value for each electrode that rho should be scaled by (F_size)
        Must support batching (freq, amp, pdur may be arrays)
        """
        min_f_size = self.min_rho**2 / self.rho**2
        F_size = self.a5 * amp * self.scale_threshold(pdur) + self.a6
        if self.engine == 'jax':
            return jnp.maximum(F_size, min_f_size)
        else:
            return np.maximum(F_size, min_f_size)


class DefaultStreakModel(BaseModel):
    """
    Default model to be used for streak length (lambda) scaling in BiphasicAxonMapModel
    Implements Eq 6 from [Granley2021]_ 
    Fit using data from [Weitz2015]_

    Parameters:
    ------------
    axlambda :  float32
        Axlambda parameter of BiphasicAxonMapModel (axonal decay rate)
    a7, a8, a9: float, optional
        Regression coefficients for streak length vs pulse duration (Eq 6)
        F_streak = -a7*pdur^a8 + a9
    """

    def __init__(self, axlambda, engine='serial', **params):
        super(DefaultStreakModel, self).__init__(**params)
        self.axlambda = axlambda
        self.engine = engine
        self.build()

    def get_default_params(self):
        params = {
            'a7': 0.54,
            'a8': 0.21,
            'a9': 1.56,
            # dont let lambda be scaled below this threshold
            'min_lambda': 10,
        }
        return params

    def __call__(self, freq, amp, pdur):
        """
        Main function to be called by BiphasicAxonMapModel
        Outputs value for each electrode that lambda should be scaled by (F_streak)
        Must support batching (freq, amp, pdur may be arrays)
        """
        min_f_streak = self.min_lambda**2 / self.axlambda ** 2
        F_streak = self.a9 - self.a7 * pdur ** self.a8
        if self.engine == 'jax':
            return jnp.maximum(F_streak, min_f_streak)
        else:
            return np.maximum(F_streak, min_f_streak)



class BiphasicAxonMapSpatial(AxonMapSpatial):
    """ BiphasicAxonMapModel of [Granley2021]_ (spatial model)

    An AxonMapModel where phosphene brightness, size, and streak length scale
    according to amplitude, frequency, and pulse duration

    All stimuli must be BiphasicPulseTrains.

    This model is different than other spatial models in that it calculates
    one representative percept from all time steps of the stimulus.

    Brightness, size, and streak length scaling are controlled by the effects models
    bright_model, size_model, and streak model respectively. By default, these are
    set to classes that implement Eqs 3-6 from Granley 2021. These models can be
    individually customized by setting the bright_model, size_model, or streak_model
    to any python callable with signature f(freq, amp, pdur)

    .. note: :
        Using this model in combination with a temporal model is not currently
        supported and will give unexpected results

    Parameters
    ----------
    bright_model: callable, optional
        Model used to modulate percept brightness with amplitude, frequency,
        and pulse duration
    size_model: callable, optional
        Model used to modulate percept size with amplitude, frequency, and
        pulse duration
    streak_model: callable, optional
        Model used to modulate percept streak length with amplitude, frequency,
        and pulse duration
    **params: optional
        Additional params for AxonMapModel. 

        Options:
        --------
        n_gray : int, optional
            The number of gray levels to use. If an integer is given, k-means
            clustering is used to compress the color space of the percept into
            ``n_gray`` bins. If None, no compression is performed.
        axlambda: double, optional
            Exponential decay constant along the axon(microns).
        rho: double, optional
            Exponential decay constant away from the axon(microns).
        eye: {'RE', LE'}, optional
            Eye for which to generate the axon map.
        xrange : (x_min, x_max), optional
            A tuple indicating the range of x values to simulate (in degrees of
            visual angle). In a right eye, negative x values correspond to the
            temporal retina, and positive x values to the nasal retina. In a left
            eye, the opposite is true.
        yrange : tuple, (y_min, y_max)
            A tuple indicating the range of y values to simulate (in degrees of
            visual angle). Negative y values correspond to the superior retina,
            and positive y values to the inferior retina.
        xystep : int, double, tuple
            Step size for the range of (x,y) values to simulate (in degrees of
            visual angle). For example, to create a grid with x values [0, 0.5, 1]
            use ``x_range=(0, 1)`` and ``xystep=0.5``.
        grid_type : {'rectangular', 'hexagonal'}
            Whether to simulate points on a rectangular or hexagonal grid
        retinotopy : :py:class:`~pulse2percept.utils.VisualFieldMap`, optional
            An instance of a :py:class:`~pulse2percept.utils.VisualFieldMap`
            object that provides ``ret2dva`` and ``dva2ret`` methods.
            By default, :py:class:`~pulse2percept.utils.Watson2014Map` is
            used.
        noise : float or int, optional
            Adds salt-and-pepper noise to each percept frame. An integer will be
            interpreted as the number of pixels to subject to noise in each 
            frame. A float between 0 and 1 will be interpreted as a ratio of 
            pixels to subject to noise in each frame.
        loc_od, loc_od: (x,y), optional
            Location of the optic disc in degrees of visual angle. Note that the
            optic disc in a left eye will be corrected to have a negative x
            coordinate.
        n_axons: int, optional
            Number of axons to generate.
        axons_range: (min, max), optional
            The range of angles(in degrees) at which axons exit the optic disc.
            This corresponds to the range of $\\phi_0$ values used in
            [Jansonius2009]_.
        n_ax_segments: int, optional
            Number of segments an axon is made of.
        ax_segments_range: (min, max), optional
            Lower and upper bounds for the radial position values(polar coords)
            for each axon.
        min_ax_sensitivity: float, optional
            Axon segments whose contribution to brightness is smaller than this
            value will be pruned to improve computational efficiency. Set to a
            value between 0 and 1.
        axon_pickle: str, optional
            File name in which to store precomputed axon maps.
        ignore_pickle: bool, optional
            A flag whether to ignore the pickle file in future calls to
            ``model.build()``.
    """

    def __init__(self, **params):
        super(BiphasicAxonMapSpatial, self).__init__(**params)
        if self.bright_model is None:
            self.bright_model = DefaultBrightModel()
        if self.size_model is None:
            self.size_model = DefaultSizeModel(self.rho, self.engine)
        if self.streak_model is None:
            self.streak_model = DefaultStreakModel(self.axlambda, self.engine)
        for key, val in params.items():
            if key in ['bright_model', 'size_model', 'streak_model']:
                continue
            setattr(self, key, val)

    def __getattr__(self, attr):
        # Called when normal get attribute fails
        # If we are in the initializer, or if trying to access
        # an effects model, raise an error which is caught and causes
        # the parameter to be created.
        if (sys._getframe(3).f_code.co_name == '__init__' and
                "pulse2percept/models/base.py" in
                sys._getframe(3).f_code.co_filename) or \
                (attr in ['bright_model', 'streak_model', 'size_model']):
            # We can set new class attributes in the constructor. Reaching this
            # point means the default attribute access failed - most likely
            # because we are trying to create a variable. In this case, simply
            # raise an exception:
            # Note that this gets called from __init__ of BaseModel, not directly from
            # BiphasicAxonMap
            raise AttributeError("%s not found" % attr)
        # Check if bright/size/streak model has param
        for m in [self.bright_model, self.size_model, self.streak_model]:
            if hasattr(m, attr):
                return getattr(m, attr)
        raise AttributeError("%s not found" % attr)

    def __setattr__(self, name, value):
        """Called when an attribute is set
        This method is called when a new attribute is set(e.g.,
        ``model.a=2``). This is allowed in the constructor, but will raise a
        ``FreezeError`` elsewhere.
        ``model.a = X`` can be used as a shorthand to set ``model.bright_model.a``,
        etc
        """
        found = False
        # try to set it ourselves, but can't use get_attr
        try:
            self.__getattribute__(name)
            # if we get here, we have the attribute, not (neccesarily) an effects model
            super().__setattr__(name, value)
            found = True
        except AttributeError:
            pass
        # Check whether the attribute is a part of any
        # bright/size/streak model
        if name not in ['bright_model', 'size_model', 'streak_model']:
            try:
                for m in [self.bright_model, self.size_model, self.streak_model]:
                    if hasattr(m, name):
                        setattr(m, name, value)
                        found = True
            except (AttributeError, FreezeError):
                pass
        if not found:
            try:
                if sys._getframe(2).f_code.co_name == '__init__' or  \
                        sys._getframe(3).f_code.co_name == '__init__':
                    super().__setattr__(name, value)
                    return
            except FreezeError:
                pass

        if not found:
            err_str = ("'%s' not found. You cannot add attributes to %s "
                       "outside the constructor." % (name,
                                                     self.__class__.__name__))
            raise FreezeError(err_str)
<<<<<<< HEAD

=======
        
>>>>>>> 67e0f235
    def get_default_params(self):
        base_params = super(BiphasicAxonMapSpatial, self).get_default_params()
        params = {
            # Callable model used to modulate percept brightness with amplitude,
            # frequency, and pulse duration
            'bright_model': None,
            # Callable model used to modulate percept size with amplitude,
            # frequency, and pulse duration
            'size_model': None,
            # Callable model used to modulate percept streak length with amplitude,
            # frequency, and pulse duration
            'streak_model': None,
        }
        return {**base_params, **params}

    def _build(self):
        if not callable(self.bright_model):
            raise TypeError("bright_model needs to be callable")
        if not callable(self.size_model):
            raise TypeError("size_model needs to be callable")
        if not callable(self.streak_model):
            raise TypeError("streak_model needs to be callable")
        if self.engine == 'jax' and not has_jax:
            raise ImportError("Engine was chosen as jax, but jax is not installed. "
                              "You can install it with 'pip install \"jax[cpu]\"' for cpu "
                              "or following https://github.com/google/jax#installation for gpu")

        super(BiphasicAxonMapSpatial, self)._build()
        if self.engine == 'jax':
            # Clear previously cached functions
            self._predict_spatial_jax = jit(self._predict_spatial_jax)
            self._predict_spatial_batched = jit(self._predict_spatial_batched)
            # Cache axon_contrib for fast access later
            self.axon_contrib = jax.device_put(jnp.array(self.axon_contrib), jax.devices()[0])
    
    def _predict_spatial(self, earray, stim):
        """Predicts the percept"""
        if not isinstance(earray, ElectrodeArray):
            raise TypeError("Implant must be of type ElectrodeArray but it is " +
                            str(type(earray)))
        if not isinstance(stim, Stimulus):
            raise TypeError(
                "Stim must be of type Stimulus but it is " + str(type(stim)))
        elec_params = []
        x = []
        y = []
        for e in stim.electrodes:
            amp = stim.metadata['electrodes'][str(e)]['metadata']['amp']
            if amp == 0:
                continue
            freq = stim.metadata['electrodes'][str(e)]['metadata']['freq']
            pdur = stim.metadata['electrodes'][str(e)]['metadata']['phase_dur']
            elec_params.append([freq, amp, pdur])
            x.append(earray[e].x)
            y.append(earray[e].y)
        elec_params = np.array(elec_params, dtype=np.float32)
        x = np.array(x, dtype=np.float32)
        y = np.array(y, dtype=np.float32)

        if self.engine != 'jax':
            bright_effects = np.array(self.bright_model(elec_params[:, 0], elec_params[:, 1], elec_params[:, 2]), 
                                    dtype=np.float32).reshape((-1))
            size_effects = np.array(self.size_model(elec_params[:, 0], elec_params[:, 1], elec_params[:, 2]),
                                    dtype=np.float32).reshape((-1))
            streak_effects = np.array(self.streak_model(elec_params[:, 0], elec_params[:, 1], elec_params[:, 2]), 
                                    dtype=np.float32).reshape((-1))
            amps = np.array(elec_params[:, 1], dtype=np.float32).reshape((-1))
            return fast_biphasic_axon_map(
                amps,
                bright_effects,
                size_effects,
                streak_effects,
                x, y,
                self.axon_contrib,
                self.axon_idx_start.astype(np.uint32),
                self.axon_idx_end.astype(np.uint32),
                self.rho, self.thresh_percept)
        else:
            return self._predict_spatial_jax(elec_params[:, :3], x, y)

    def predict_one_point_jax(self, axon, eparams, x, y, rho):
        """ Predicts the brightness contribution from each axon segment for each pixel"""
        d2_el = (axon[:, 0, None] - x)**2 + (axon[:, 1, None] - y)**2
        intensities = eparams[:, 0] * jnp.exp(-d2_el / (2. * rho**2 * eparams[:, 1])) * (axon[:, 2, None] ** (1./eparams[:, 2]))
        return jnp.sum(intensities, axis=1)

    @partial(cond_jit, static_argnums=[0])
    def biphasic_axon_map_jax(self, eparams, x, y, axon_segments, rho, thresh_percept):
        """ Predicts the spatial response of BiphasicAxonMapModel using Jax
        
        Parameters:
        -------------
        eparams : jnp.array with shape (n_elecs, 3)
            Brightness, size, and streak length effect on each electrode
        x, y : jnp.array with shape (n_elecs)
            x and y coordinate of each electrode
        axon_segments : jnp.array with shape (n_points, n_ax_segments, 3)
            Closest axon segment to each simulated point, as returned by calc_axon_sensitivities
        rho : float
            The rho parameter of the axon map model: exponential decay constant
            (microns) away from the axon.
        axlambda : float
            The lambda parameter of the axon map model: exponential decay constant
            (microns) away from the cell body along the axon
        thresh_percept : float
            Spatial responses smaller than ``thresh_percept`` will be set to zero
        """
        I = jnp.max(jax.vmap(self.predict_one_point_jax, in_axes=[0, None, None, None, None])(
                                axon_segments, 
                                eparams, x, y, 
                                rho), axis=1)
        I = (I > thresh_percept) * I
        return I

    @partial(cond_jit, static_argnums=[0])
    def _predict_spatial_jax(self, elec_params, x, y):
        """
        A stripped version of _predict_spatial that takes only electrode parameters, 
        and returns only a numpy array
        This is a better function to use when the stimulus is guaranteed to be safe,
        and the percept object isn't used, just the data in the percept (e.g. inside a neural network)

        Parameters:
        ------------
        elec_params : np.array with shape (n_electrodes, 3)
            Frequency, amplitude, and pulse duration for each electrode
        x, y: np.array with shape (n_electrodes)
            x and y coordinates of electrodes

        Returns:
        ------------
        resp : flattened np.array() representing the resulting percept, shape (:, 1)
        """
        bright_effects = jnp.array(self.bright_model(elec_params[:, 0], 
                                           elec_params[:, 1], 
                                           elec_params[:, 2])).reshape((-1))
        size_effects = jnp.array(self.size_model(elec_params[:, 0], 
                                       elec_params[:, 1], 
                                       elec_params[:, 2])).reshape((-1))
        streak_effects = jnp.array(self.streak_model(elec_params[:, 0], 
                                           elec_params[:, 1], 
                                           elec_params[:, 2])).reshape((-1))
        eparams = jnp.stack([bright_effects, size_effects, streak_effects], axis=1)
        
        resp = self.biphasic_axon_map_jax(eparams, x, y,
                                     self.axon_contrib,
                                     self.rho, 
                                     self.thresh_percept)
        return resp

    @partial(cond_jit, static_argnums=[0])
    def _predict_spatial_batched(self, elec_params, x, y):
        """ A batched version of _predict_spatial_jax
        Parameters:
        -------------
        elec_params : np.array with shape (batch_size, n_electrodes, 3)
            The 3 columns are freq, amp, pdur for each electrode
        x, y: np.array with shape (n_electrodes)
            x and y coordinates of electrodes
        Returns:
        ------------
        resp : np.array() representing the resulting percepts, shape (batch_size, :, 1)
        """
        bright_effects = self.bright_model(elec_params[:, :, 0], 
                                           elec_params[:, :, 1], 
                                           elec_params[:, :, 2])
        size_effects = self.size_model(elec_params[:, :, 0], 
                                       elec_params[:, :, 1], 
                                       elec_params[:, :, 2])
        streak_effects = self.streak_model(elec_params[:, :, 0], 
                                           elec_params[:, :, 1], 
                                           elec_params[:, :, 2])
        eparams = jnp.stack([bright_effects, size_effects, streak_effects], axis=2)
        
        def predict_one(e_params):
            return self.biphasic_axon_map_jax(e_params, x, y,
                                            self.axon_contrib,
                                            self.rho, 
                                            self.thresh_percept)
        resps = lax.map(predict_one, eparams)

        return resps


    def predict_percept(self, implant, t_percept=None):
        """ Predicts the spatial response
        Override base predict percept to have desired timesteps and 
        remove unneccesary computation

        Parameters
        ----------
        implant: :py:class:`~pulse2percept.implants.ProsthesisSystem`
            A valid prosthesis system. A stimulus can be passed via
            :py:meth:`~pulse2percept.implants.ProsthesisSystem.stim`.
        t_percept: float or list of floats, optional
            The time points at which to output a percept (ms).
            If None, ``implant.stim.time`` is used.

        Returns
        -------
        percept: :py:class:`~pulse2percept.models.Percept`
            A Percept object whose ``data`` container has dimensions Y x X x 1.
            Will return None if ``implant.stim`` is None.
        """
        # Make sure stimulus is a BiphasicPulseTrain:
        if not isinstance(implant.stim, BiphasicPulseTrain):
            # Could still be a stimulus where each electrode has a biphasic pulse train
            # or a 0 stimulus
            for i, (ele, params) in enumerate(implant.stim.metadata
                                              ['electrodes'].items()):
                if (params['type'] != BiphasicPulseTrain or
                        params['metadata']['delay_dur'] != 0) and \
                        np.any(implant.stim[i]):
                    raise TypeError(
                        "All stimuli must be BiphasicPulseTrains with no " +
                        "delay dur (Failing electrode: %s)" % (ele))
        if isinstance(implant, ProsthesisSystem):
            if implant.eye != self.eye:
                raise ValueError(("The implant is in %s but the model was "
                                  "built for %s.") % (implant.eye,
                                                      self.eye))
        if not self.is_built:
            raise NotBuiltError("Yout must call ``build`` first.")
        if not isinstance(implant, ProsthesisSystem):
            raise TypeError(("'implant' must be a ProsthesisSystem object, "
                             "not %s.") % type(implant))

        if implant.stim is None:
            return None
        stim = implant.stim
        if t_percept is None:
            n_time = 1
        else:
            n_time = len(t_percept)
        if not np.any(stim.data):
            # Stimulus is 0
            resp = np.zeros(list(self.grid.x.shape) + [n_time],
                            dtype=np.float32)
        else:
            # Make sure stimulus is in proper format
            stim = Stimulus(stim)
            resp = np.zeros(list(self.grid.x.shape) + [n_time])
            # Response goes in first frame
            resp[:, :, 0] = self._predict_spatial(
                implant.earray, stim).reshape(self.grid.x.shape)
        return Percept(resp, space=self.grid, time=t_percept,
                       metadata={'stim': stim.metadata})

    def predict_percept_batched(self, implant, stims, t_percept=None):
        """
        Batched version of predict_percept
        Only supported with jax engine

        This is significantly faster if you do not batch ALL of your percepts, but rather, split
        them into chunks (128 - 256 percepts each) and repeatedly call that. 
        This is because jax has to compile on the first call, so repeated calls 
        is much faster.

        Parameters
            ----------
            implant: :py:class:`~pulse2percept.implants.ProsthesisSystem`
                A valid prosthesis system. 
            stims : list of stimuli
                A percept will be predicted for each stimulus. Each stimulus
                must be a collection of :py:class:`~pulse2percept.stimuli.BiphasicPulseTrains'
            t_percept: float or list of floats, optional
                The time points at which to output a percept (ms).
                If None, ``implant.stim.time`` is used.

            Returns
            -------
            percepts: list of :py:class:`~pulse2percept.models.Percept`
                A list of Percept objects whose ``data`` container has dimensions Y x X x 1.
        """
        if self.engine != 'jax':
            raise ImportError("Batched predict percept is not supported unless engine is jax")
        
        stims = [Stimulus(s) for s in stims]
        # Make sure all stimuli are BiphasicPulseTrains
        for stim in stims:
            if not isinstance(stim, BiphasicPulseTrain):
                # Could still be a stimulus where each electrode has a biphasic pulse train
                # or a 0 stimulus
                for i, (ele, params) in enumerate(stim.metadata
                                                    ['electrodes'].items()):
                    if (params['type'] != BiphasicPulseTrain or
                            params['metadata']['delay_dur'] != 0) and \
                            np.any(stim[i]):
                        raise TypeError(
                            "All stimuli must be BiphasicPulseTrains with no " +
                            "delay dur (Failing electrode: %s)" % (ele))
        
        if not self.is_built:
            raise NotBuiltError("Yout must call ``build`` first.")
        if not isinstance(implant, ProsthesisSystem):
            raise TypeError(("'implant' must be a ProsthesisSystem object, "
                                "not %s.") % type(implant))
        if implant.eye != self.eye:
            raise ValueError(("The implant is in %s but the model was "
                                "built for %s.") % (implant.eye,
                                                    self.eye))
        
        # Currently all stimuli must have same electrodes
        all_elecs = list(set().union(*[s.metadata['electrodes'].keys() for s in stims]))
        max_elecs = len(all_elecs)
        # Compute stimulus parameters for all electrodes
        eparams = np.zeros((len(stims), max_elecs, 3))
        for idx_stim, stim in enumerate(stims):
            if stim is None:
                continue
            for elec in stim.metadata['electrodes'].keys():
                idx_elec = all_elecs.index(elec)
                elec_metadata = stim.metadata['electrodes'][elec]['metadata']
                eparams[idx_stim, idx_elec, 0] = elec_metadata['freq']
                eparams[idx_stim, idx_elec, 1] = elec_metadata['amp']
                eparams[idx_stim, idx_elec, 2] = elec_metadata['phase_dur']
        x = np.array([implant.earray[elec].x for elec in all_elecs])
        y = np.array([implant.earray[elec].y for elec in all_elecs])
        # Predict percepts (returns only numpy array)
        percepts_data = self._predict_spatial_batched(eparams, x, y)
        # Convert into percepts
        percepts = []
        for idx_percept, pdata in enumerate(percepts_data):
            if t_percept is None:
                n_time = 1
            else:
                n_time = len(t_percept)
            resp = np.zeros(list(self.grid.x.shape) + [n_time])
            # Response goes in first frame
            resp[:, :, 0] = pdata.reshape(self.grid.x.shape)
            percepts.append(Percept(resp, space=self.grid, time=t_percept,
                        metadata={'stim': stims[idx_percept].metadata}))
        return percepts



class BiphasicAxonMapModel(Model):
    """ BiphasicAxonMapModel of [Granley2021]_ (standalone model)

    An AxonMapModel where phosphene brightness, size, and streak length scale
    according to amplitude, frequency, and pulse duration

    All stimuli must be BiphasicPulseTrains.

    This model is different than other spatial models in that it calculates
    one representative percept from all time steps of the stimulus.

    Brightness, size, and streak length scaling are controlled by the parameters
    bright_model, size_model, and streak model respectively. By default, these are
    set to classes that implement Eqs 3-6 from Granley 2021. These models can be
    individually customized by setting the bright_model, size_model, or streak_model
    to any python callable with signature f(freq, amp, pdur)

    .. note: :
        Using this model in combination with a temporal model is not currently
        supported and will give unexpected results

    Parameters
    ----------
    bright_model: callable, optional
        Model used to modulate percept brightness with amplitude, frequency,
        and pulse duration
    size_model: callable, optional
        Model used to modulate percept size with amplitude, frequency, and
        pulse duration
    streak_model: callable, optional
        Model used to modulate percept streak length with amplitude, frequency,
        and pulse duration
    do_thresholding: boolean
        Use probabilistic sigmoid thresholding, default: False
    **params: dict, optional
        Arguments to be passed to AxonMapSpatial

        Options:
        ---------
        n_gray : int, optional
            The number of gray levels to use. If an integer is given, k-means
            clustering is used to compress the color space of the percept into
            ``n_gray`` bins. If None, no compression is performed.
        axlambda: double, optional
            Exponential decay constant along the axon(microns).
        rho: double, optional
            Exponential decay constant away from the axon(microns).
        eye: {'RE', LE'}, optional
            Eye for which to generate the axon map.
        xrange : (x_min, x_max), optional
            A tuple indicating the range of x values to simulate (in degrees of
            visual angle). In a right eye, negative x values correspond to the
            temporal retina, and positive x values to the nasal retina. In a left
            eye, the opposite is true.
        yrange : tuple, (y_min, y_max)
            A tuple indicating the range of y values to simulate (in degrees of
            visual angle). Negative y values correspond to the superior retina,
            and positive y values to the inferior retina.
        xystep : int, double, tuple
            Step size for the range of (x,y) values to simulate (in degrees of
            visual angle). For example, to create a grid with x values [0, 0.5, 1]
            use ``x_range=(0, 1)`` and ``xystep=0.5``.
        grid_type : {'rectangular', 'hexagonal'}
            Whether to simulate points on a rectangular or hexagonal grid
        retinotopy : :py:class:`~pulse2percept.utils.VisualFieldMap`, optional
            An instance of a :py:class:`~pulse2percept.utils.VisualFieldMap`
            object that provides ``ret2dva`` and ``dva2ret`` methods.
            By default, :py:class:`~pulse2percept.utils.Watson2014Map` is
            used.
        noise : float or int, optional
            Adds salt-and-pepper noise to each percept frame. An integer will be
            interpreted as the number of pixels to subject to noise in each
            frame. A float between 0 and 1 will be interpreted as a ratio of 
            pixels to subject to noise in each frame.
        loc_od, loc_od: (x,y), optional
            Location of the optic disc in degrees of visual angle. Note that the
            optic disc in a left eye will be corrected to have a negative x
            coordinate.
        n_axons: int, optional
            Number of axons to generate.
        axons_range: (min, max), optional
            The range of angles(in degrees) at which axons exit the optic disc.
            This corresponds to the range of $\\phi_0$ values used in
            [Jansonius2009]_.
        n_ax_segments: int, optional
            Number of segments an axon is made of.
        ax_segments_range: (min, max), optional
            Lower and upper bounds for the radial position values(polar coords)
            for each axon.
        min_ax_sensitivity: float, optional
            Axon segments whose contribution to brightness is smaller than this
            value will be pruned to improve computational efficiency. Set to a
            value between 0 and 1.
        axon_pickle: str, optional
            File name in which to store precomputed axon maps.
        ignore_pickle: bool, optional
            A flag whether to ignore the pickle file in future calls to
            ``model.build()``.

    """

    def __init__(self, **params):
        super(BiphasicAxonMapModel, self).__init__(
            spatial=BiphasicAxonMapSpatial(), temporal=None, **params)

    def predict_percept(self, implant, t_percept=None):
        """Predict a percept
        Overrides base predict percept to keep desired time axes
        .. important ::

            You must call ``build`` before calling ``predict_percept``.

        Note: The stimuli should use amplitude as a factor of threshold,
        NOT raw amplitude in microamps

        Parameters
        ----------
        implant: :py:class:`~pulse2percept.implants.ProsthesisSystem`
            A valid prosthesis system. A stimulus can be passed via
            :py:meth:`~pulse2percept.implants.ProsthesisSystem.stim`.
        t_percept: float or list of floats, optional
            The time points at which to output a percept (ms).
            If None, ``implant.stim.time`` is used.

        Returns
        -------
        percept: :py:class:`~pulse2percept.models.Percept`
            A Percept object whose ``data`` container has dimensions Y x X x T.
            Will return None if ``implant.stim`` is None.
        """
        if not self.is_built:
            raise NotBuiltError("You must call ``build`` first.")
        if not isinstance(implant, ProsthesisSystem):
            raise TypeError("'implant' must be a ProsthesisSystem object, not "
                            "%s." % type(implant))
        if implant.stim is None or (not self.has_space and not self.has_time):
            # Nothing to see here:
            return None
        resp = self.spatial.predict_percept(implant, t_percept=t_percept)
        return resp<|MERGE_RESOLUTION|>--- conflicted
+++ resolved
@@ -229,10 +229,6 @@
 
         Options:
         --------
-        n_gray : int, optional
-            The number of gray levels to use. If an integer is given, k-means
-            clustering is used to compress the color space of the percept into
-            ``n_gray`` bins. If None, no compression is performed.
         axlambda: double, optional
             Exponential decay constant along the axon(microns).
         rho: double, optional
@@ -259,6 +255,10 @@
             object that provides ``ret2dva`` and ``dva2ret`` methods.
             By default, :py:class:`~pulse2percept.utils.Watson2014Map` is
             used.
+        n_gray : int, optional
+            The number of gray levels to use. If an integer is given, k-means
+            clustering is used to compress the color space of the percept into
+            ``n_gray`` bins. If None, no compression is performed.
         noise : float or int, optional
             Adds salt-and-pepper noise to each percept frame. An integer will be
             interpreted as the number of pixels to subject to noise in each 
@@ -355,22 +355,18 @@
         if not found:
             try:
                 if sys._getframe(2).f_code.co_name == '__init__' or  \
-                        sys._getframe(3).f_code.co_name == '__init__':
+                sys._getframe(3).f_code.co_name == '__init__':
                     super().__setattr__(name, value)
                     return
             except FreezeError:
                 pass
-
+        
         if not found:
             err_str = ("'%s' not found. You cannot add attributes to %s "
                        "outside the constructor." % (name,
                                                      self.__class__.__name__))
             raise FreezeError(err_str)
-<<<<<<< HEAD
-
-=======
         
->>>>>>> 67e0f235
     def get_default_params(self):
         base_params = super(BiphasicAxonMapSpatial, self).get_default_params()
         params = {
@@ -746,10 +742,6 @@
 
         Options:
         ---------
-        n_gray : int, optional
-            The number of gray levels to use. If an integer is given, k-means
-            clustering is used to compress the color space of the percept into
-            ``n_gray`` bins. If None, no compression is performed.
         axlambda: double, optional
             Exponential decay constant along the axon(microns).
         rho: double, optional
@@ -776,9 +768,13 @@
             object that provides ``ret2dva`` and ``dva2ret`` methods.
             By default, :py:class:`~pulse2percept.utils.Watson2014Map` is
             used.
+        n_gray : int, optional
+            The number of gray levels to use. If an integer is given, k-means
+            clustering is used to compress the color space of the percept into
+            ``n_gray`` bins. If None, no compression is performed.
         noise : float or int, optional
             Adds salt-and-pepper noise to each percept frame. An integer will be
-            interpreted as the number of pixels to subject to noise in each
+            interpreted as the number of pixels to subject to noise in each 
             frame. A float between 0 and 1 will be interpreted as a ratio of 
             pixels to subject to noise in each frame.
         loc_od, loc_od: (x,y), optional
@@ -846,4 +842,4 @@
             # Nothing to see here:
             return None
         resp = self.spatial.predict_percept(implant, t_percept=t_percept)
-        return resp+        return resp

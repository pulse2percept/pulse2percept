"""`BiphasicAxonMapModel`"""
from typing import Type
import numpy as np
import sys

from . import AxonMapModel, AxonMapSpatial, TemporalModel, Model
from ..implants import ProsthesisSystem, ElectrodeArray
from ..stimuli import BiphasicPulseTrain, Stimulus
from ..percepts import Percept
from ..utils import FreezeError
from .base import BaseModel, NotBuiltError
from ._granley2021 import fast_biphasic_axon_map


class DefaultBrightModel(BaseModel):
    """
    Default model to be used for brightness scaling in BiphasicAxonMapModel
    Implements Eq 4 from [Granley2021]_ 
    Fit using data from [Nanduri2012]_ and [Weitz2015]_

    Parameters:
    ------------
    do_thresholding : bool, optional
        Set to true to enable probabilistic phosphene appearance at near-threshold 
        amplitudes
    a0, a1 : float, optional
        Linear regression coefficients (slope and intercept) of pulse_duration
        vs threshold curve (Eq 3). Amplitude factor will be scaled by 
        (a0*pdur + a1)^-1.
    a2, a3, a4: float, optional
        Linear regression coefficients for brightness vs amplitude and frequency (Eq 4)
        F_bright = a2*scaled_amp + a3*freq + a4 
    """

    def __init__(self, **params):
        super(DefaultBrightModel, self).__init__(**params)
        self.build()

    def get_default_params(self):
        params = {
            'a0': 0.27,
            'a1': 0.8825,
            'a2': 1.84,
            'a3': 0.2,
            'a4': 3.0986,
            'do_thresholding': False
        }
        return params

    def scale_threshold(self, pdur):
        """ 
        Based on eq 3 in paper, this function produces the factor that amplitude
        will be scaled by to produce a_tilde. Computes (A_0 * t + A_1)^-1
        """
        return 1 / (self.a1 + self.a0*pdur)

    def predict_freq_amp(self, amp, freq):
        """ Eq 4 in paper, A_2*A_tilde + A_3*f + A_4 """
        return self.a2*amp + self.a3*freq + self.a4

    def __call__(self, freq, amp, pdur):
        """
        Main function to be called by BiphasicAxonMapModel
        Outputs value by which brightness contribution for each electrode should
        be scaled by (F_bright)
        """
        # Scale amp according to pdur (Eq 3 in paper) and then calculate F_{bright}
        F_bright = self.predict_freq_amp(amp * self.scale_threshold(pdur), freq)

        if not self.do_thresholding:
            return F_bright
        else:
            # If thresholding is enabled, phosphene only has a chance of appearing
            # p = -1/96 + 97 / (96(1+96 exp(-ln(98)amp)))
            # Sigmoid with p[0] = 0, p[1] = 0.5, p[2] = 0.99
            p = -0.01041666666667 + 1.0104166666666667 / (
                1+96 * np.exp(-4.584967478670572 * amp * self.scale_threshold(pdur)))
            if np.random.random() < p:
                return F_bright
            else:
                return 0


class DefaultSizeModel(BaseModel):
    """
    Default model to be used for size (rho) scaling in BiphasicAxonMapModel
    Implements Eq 5 from [Granley2021]_ 
    Fit using data from [Nanduri2012]_ and [Weitz2015]_

    Parameters:
    ------------
    rho :  float32
        Rho parameter of BiphasicAxonMapModel (spatial decay rate)
    a0, a1 : float, optional
        Linear regression coefficients (slope and intercept) of pulse_duration
        vs threshold curve (Eq 3). Amplitude factor will be scaled by 
        (a0*pdur + a1)^-1.
    a5, a6 : float, optional
        Linear regression coefficients for size vs amplitude (Eq 5)
        F_size = a5*scaled_amp + a6 
    """

    def __init__(self, rho, **params):
        super(DefaultSizeModel, self).__init__(**params)
        self.rho = rho
        self.build()

    def get_default_params(self):
        params = {
            'a0': 0.27,
            'a1': 0.8825,
            'a5': 1.0812,
            'a6': -0.35338,
            # dont let rho be scaled below this threshold
            'min_rho': 10,
        }
        return params

    def scale_threshold(self, pdur):
        """ 
        Based on eq 3 in paper, this function produces the factor that amplitude
        will be scaled by to produce a_tilde. Computes (A_0 * t + A_1)^-1
        """
        return 1 / (self.a1 + self.a0*pdur)

    def __call__(self, freq, amp, pdur):
        """
        Main function to be called by BiphasicAxonMapModel
        Outputs value for each electrode that rho should be scaled by (F_size)
        """
        min_f_size = self.min_rho**2 / self.rho**2
        F_size = self.a5 * amp * self.scale_threshold(pdur) + self.a6
        if F_size > min_f_size:
            return F_size
        else:
            return min_f_size


class DefaultStreakModel(BaseModel):
    """
    Default model to be used for streak length (lambda) scaling in BiphasicAxonMapModel
    Implements Eq 6 from [Granley2021]_ 
    Fit using data from [Weitz2015]_

    Parameters:
    ------------
    axlambda :  float32
        Axlambda parameter of BiphasicAxonMapModel (axonal decay rate)
    a7, a8, a9: float, optional
        Regression coefficients for streak length vs pulse duration (Eq 6)
        F_streak = -a7*pdur^a8 + a9
    """

    def __init__(self, axlambda, **params):
        super(DefaultStreakModel, self).__init__(**params)
        self.axlambda = axlambda
        self.build()

    def get_default_params(self):
        params = {
            'a7': 0.54,
            'a8': 0.21,
            'a9': 1.56,
            # dont let lambda be scaled below this threshold
            'min_lambda': 10,
        }
        return params

    def __call__(self, freq, amp, pdur):
        """
        Main function to be called by BiphasicAxonMapModel
        Outputs value for each electrode that lambda should be scaled by (F_streak)
        """
        min_f_streak = self.min_lambda**2 / self.axlambda ** 2
        F_streak = self.a9 - self.a7 * pdur ** self.a8
        if F_streak > min_f_streak:
            return F_streak
        else:
            return min_f_streak


class BiphasicAxonMapSpatial(AxonMapSpatial):
    """ BiphasicAxonMapModel of [Granley2021]_ (spatial model)
    An AxonMapModel where phosphene brightness, size, and streak length scale
    according to amplitude, frequency, and pulse duration

    All stimuli must be BiphasicPulseTrains.

    This model is different than other spatial models in that it calculates
    one representative percept from all time steps of the stimulus.

    Brightness, size, and streak length scaling are controlled by the effects models
    bright_model, size_model, and streak model respectively. By default, these are
    set to classes that implement Eqs 3-6 from Granley 2021. These models can be
    individually customized by setting the bright_model, size_model, or streak_model
    to any python callable with signature f(freq, amp, pdur)

    .. note: :
        Using this model in combination with a temporal model is not currently
        supported and will give unexpected results

    Parameters
    ----------
    bright_model: callable, optional
        Model used to modulate percept brightness with amplitude, frequency,
        and pulse duration
    size_model: callable, optional
        Model used to modulate percept size with amplitude, frequency, and
        pulse duration
    streak_model: callable, optional
        Model used to modulate percept streak length with amplitude, frequency,
        and pulse duration
    do_thresholding: boolean
        Use probabilistic sigmoid thresholding, default: False
    **params: optional
        Additional params for AxonMapModel. 

        Options:
        --------
        axlambda: double, optional
            Exponential decay constant along the axon(microns).
        rho: double, optional
            Exponential decay constant away from the axon(microns).
        eye: {'RE', LE'}, optional
            Eye for which to generate the axon map.
        xrange : (x_min, x_max), optional
            A tuple indicating the range of x values to simulate (in degrees of
            visual angle). In a right eye, negative x values correspond to the
            temporal retina, and positive x values to the nasal retina. In a left
            eye, the opposite is true.
        yrange : tuple, (y_min, y_max)
            A tuple indicating the range of y values to simulate (in degrees of
            visual angle). Negative y values correspond to the superior retina,
            and positive y values to the inferior retina.
        xystep : int, double, tuple
            Step size for the range of (x,y) values to simulate (in degrees of
            visual angle). For example, to create a grid with x values [0, 0.5, 1]
            use ``x_range=(0, 1)`` and ``xystep=0.5``.
        grid_type : {'rectangular', 'hexagonal'}
            Whether to simulate points on a rectangular or hexagonal grid
        loc_od, loc_od: (x,y), optional
            Location of the optic disc in degrees of visual angle. Note that the
            optic disc in a left eye will be corrected to have a negative x
            coordinate.
        n_axons: int, optional
            Number of axons to generate.
        axons_range: (min, max), optional
            The range of angles(in degrees) at which axons exit the optic disc.
            This corresponds to the range of $\\phi_0$ values used in
            [Jansonius2009]_.
        n_ax_segments: int, optional
            Number of segments an axon is made of.
        ax_segments_range: (min, max), optional
            Lower and upper bounds for the radial position values(polar coords)
            for each axon.
        min_ax_sensitivity: float, optional
            Axon segments whose contribution to brightness is smaller than this
            value will be pruned to improve computational efficiency. Set to a
            value between 0 and 1.
        axon_pickle: str, optional
            File name in which to store precomputed axon maps.
        ignore_pickle: bool, optional
            A flag whether to ignore the pickle file in future calls to
            ``model.build()``.
    """

    def __init__(self, **params):
        super(BiphasicAxonMapSpatial, self).__init__(**params)
        if self.bright_model is None:
            self.bright_model = DefaultBrightModel(
                do_thresholding=self.do_thresholding)
        if self.size_model is None:
            self.size_model = DefaultSizeModel(self.rho)
        if self.streak_model is None:
            self.streak_model = DefaultStreakModel(self.axlambda)

    def __getattr__(self, attr):
        print(attr)
        for i in range(0, 5, 1):
            print(i, end=': ')
            print(sys._getframe(i).f_code.co_name, end=', ')
            print(sys._getframe(i).f_code.co_filename, end=', ')
            print(sys._getframe(3).f_code.co_name == '__init__', end=', ')
            print("pulse2percept/models/base.py" in sys._getframe(3).f_code.co_filename)
        print()
        # Called when normal get attribute fails
        if sys._getframe(3).f_code.co_name == '__init__' and \
<<<<<<< HEAD
            "pulse2percept/models/base.py" in \
=======
            "pulse2percept/pulse2percept/models/base.py" in \
>>>>>>> 75143e58
            sys._getframe(3).f_code.co_filename:
            # We can set new class attributes in the constructor. Reaching this
            # point means the default attribute access failed - most likely
            # because we are trying to create a variable. In this case, simply
            # raise an exception:
            # Note that this gets called from __init__ of BaseModel, not directly from 
            # BiphasicAxonMap
            raise AttributeError("%s not found" % attr)
        # Check if bright/size/streak model has param
        for m in [self.bright_model, self.size_model, self.streak_model]:
            if hasattr(m, attr):
                return getattr(m, attr)
        raise AttributeError("%s not found" % attr)

    def __setattr__(self, name, value):
        """Called when an attribute is set

        This method is called when a new attribute is set(e.g.,
        ``model.a=2``). This is allowed in the constructor, but will raise a
        ``FreezeError`` elsewhere.

        ``model.a = X`` can be used as a shorthand to set ``model.bright_model.a``,
        etc
        """
        try:
            if sys._getframe(2).f_code.co_name == '__init__' or  \
               sys._getframe(3).f_code.co_name == '__init__':
                super().__setattr__(name, value)
                return
        except FreezeError:
            pass
        # Check whether the attribute is a part of any
        # bright/size/streak model
        found = False
        # try to set it ourselves, but can't use get_attr
        try:
            self.__getattribute__(name)
            # if we get here, we have the attribute, not (neccesarily) an effects model
            super().__setattr__(name, value)
            found = True
        except AttributeError:
            pass
        for m in [self.bright_model, self.size_model, self.streak_model]:
            try:
                if hasattr(m, name):
                    setattr(m, name, value)
                    found = True
            except (AttributeError, FreezeError):
                pass
        if not found:
            err_str = ("'%s' not found. You cannot add attributes to %s "
                       "outside the constructor." % (name,
                                                     self.__class__.__name__))
            raise FreezeError(err_str)

    def get_default_params(self):
        base_params = super(BiphasicAxonMapSpatial, self).get_default_params()
        params = {
            # Callable model used to modulate percept brightness with amplitude,
            # frequency, and pulse duration
            'bright_model': None,
            # Callable model used to modulate percept size with amplitude,
            # frequency, and pulse duration
            'size_model': None,
            # Callable model used to modulate percept streak length with amplitude,
            # frequency, and pulse duration
            'streak_model': None,
            # Use probabilistic thresholding
            'do_thresholding': False
        }
        params.update(base_params)
        return params

    def _build(self):
        if not callable(self.bright_model):
            raise TypeError("bright_model needs to be callable")
        if not callable(self.size_model):
            raise TypeError("size_model needs to be callable")
        if not callable(self.streak_model):
            raise TypeError("streak_model needs to be callable")
        super(BiphasicAxonMapSpatial, self)._build()

    def _predict_spatial(self, earray, stim):
        """Predicts the percept"""
        if not isinstance(earray, ElectrodeArray):
            raise TypeError("Implant must be of type ElectrodeArray but it is " +
                str(type(earray)))
        if not isinstance(stim, Stimulus):
            raise TypeError(
                "Stim must be of type Stimulus but it is " + str(type(stim)))

        # Calculate model effects before losing GIL
        bright_effects = []
        size_effects = []
        streak_effects = []
        amps = []
        for e in stim.electrodes:
            amp = stim.metadata['electrodes'][str(e)]['metadata']['amp']
            freq = stim.metadata['electrodes'][str(e)]['metadata']['freq']
            pdur = stim.metadata['electrodes'][str(e)]['metadata']['phase_dur']
            bright_effects.append(self.bright_model(freq, amp, pdur))
            size_effects.append(self.size_model(freq, amp, pdur))
            streak_effects.append(self.streak_model(freq, amp, pdur))
            amps.append(amp)

        if self.engine != 'jax':
            return fast_biphasic_axon_map(
                np.array(amps, dtype=np.float32),
                np.array(bright_effects, dtype=np.float32),
                np.array(size_effects, dtype=np.float32),
                np.array(streak_effects, dtype=np.float32),
                np.array([earray[e].x for e in stim.electrodes], dtype=np.float32),
                np.array([earray[e].y for e in stim.electrodes], dtype=np.float32),
                self.axon_contrib,
                self.axon_idx_start.astype(np.uint32),
                self.axon_idx_end.astype(np.uint32),
                self.rho, self.thresh_percept)
        else:
            raise NotImplementedError("Jax will be supported in future release")

    def predict_percept(self, implant, t_percept=None):
        """ Predicts the spatial response
        Override base predict percept to have desired timesteps and 
        remove unneccesary computation

        Parameters
        ----------
        implant: :py:class:`~pulse2percept.implants.ProsthesisSystem`
            A valid prosthesis system. A stimulus can be passed via
            :py:meth:`~pulse2percept.implants.ProsthesisSystem.stim`.
        t_percept: float or list of floats, optional
            The time points at which to output a percept (ms).
            If None, ``implant.stim.time`` is used.

        Returns
        -------
        percept: :py:class:`~pulse2percept.models.Percept`
            A Percept object whose ``data`` container has dimensions Y x X x 1.
            Will return None if ``implant.stim`` is None.
        """
        # Make sure stimulus is a BiphasicPulseTrain:
        if not isinstance(implant.stim, BiphasicPulseTrain):
            # Could still be a stimulus where each electrode has a biphasic pulse train
            # or a 0 stimulus
            for i, (ele, params) in enumerate(implant.stim.metadata
                                              ['electrodes'].items()):
                if (params['type'] != BiphasicPulseTrain or
                        params['metadata']['delay_dur'] != 0) and \
                        np.any(implant.stim[i]):
                    raise TypeError(
                        "All stimuli must be BiphasicPulseTrains with no " +
                        "delay dur (Failing electrode: %s)" % (ele))
        if isinstance(implant, ProsthesisSystem):
            if implant.eye != self.eye:
                raise ValueError(("The implant is in %s but the model was "
                                  "built for %s.") % (implant.eye,
                                                      self.eye))
        if not self.is_built:
            raise NotBuiltError("Yout must call ``build`` first.")
        if not isinstance(implant, ProsthesisSystem):
            raise TypeError(("'implant' must be a ProsthesisSystem object, "
                             "not %s.") % type(implant))

        if implant.stim is None:
            return None
        stim = implant.stim
        if t_percept is None:
            n_time = 1
        else:
            n_time = len(t_percept)
        if not np.any(stim.data):
            # Stimulus is 0
            resp = np.zeros(list(self.grid.x.shape) + [n_time],
                            dtype=np.float32)
        else:
            # Make sure stimulus is in proper format
            stim = Stimulus(stim)
            resp = np.zeros(list(self.grid.x.shape) + [n_time])
            # Response goes in first frame
            resp[:, :, 0] = self._predict_spatial(
                implant.earray, stim).reshape(self.grid.x.shape)
        return Percept(resp, space=self.grid, time=t_percept,
                       metadata={'stim': stim.metadata})


class BiphasicAxonMapModel(Model):
    """ BiphasicAxonMapModel of [Granley2021]_ (standalone model)
    An AxonMapModel where phosphene brightness, size, and streak length scale
    according to amplitude, frequency, and pulse duration

    All stimuli must be BiphasicPulseTrains.

    This model is different than other spatial models in that it calculates
    one representative percept from all time steps of the stimulus.

    Brightness, size, and streak length scaling are controlled by the parameters
    bright_model, size_model, and streak model respectively. By default, these are
    set to classes that implement Eqs 3-6 from Granley 2021. These models can be
    individually customized by setting the bright_model, size_model, or streak_model
    to any python callable with signature f(freq, amp, pdur)

    .. note: :
        Using this model in combination with a temporal model is not currently
        supported and will give unexpected results

    Parameters
    ----------
    bright_model: callable, optional
        Model used to modulate percept brightness with amplitude, frequency,
        and pulse duration
    size_model: callable, optional
        Model used to modulate percept size with amplitude, frequency, and
        pulse duration
    streak_model: callable, optional
        Model used to modulate percept streak length with amplitude, frequency,
        and pulse duration
    do_thresholding: boolean
        Use probabilistic sigmoid thresholding, default: False
    **params: dict, optional
        Arguments to be passed to AxonMapSpatial
        Options:
        ---------
        axlambda: double, optional
            Exponential decay constant along the axon(microns).
        rho: double, optional
            Exponential decay constant away from the axon(microns).
        eye: {'RE', LE'}, optional
            Eye for which to generate the axon map.
        xrange : (x_min, x_max), optional
            A tuple indicating the range of x values to simulate (in degrees of
            visual angle). In a right eye, negative x values correspond to the
            temporal retina, and positive x values to the nasal retina. In a left
            eye, the opposite is true.
        yrange : tuple, (y_min, y_max)
            A tuple indicating the range of y values to simulate (in degrees of
            visual angle). Negative y values correspond to the superior retina,
            and positive y values to the inferior retina.
        xystep : int, double, tuple
            Step size for the range of (x,y) values to simulate (in degrees of
            visual angle). For example, to create a grid with x values [0, 0.5, 1]
            use ``x_range=(0, 1)`` and ``xystep=0.5``.
        grid_type : {'rectangular', 'hexagonal'}
            Whether to simulate points on a rectangular or hexagonal grid
        loc_od, loc_od: (x,y), optional
            Location of the optic disc in degrees of visual angle. Note that the
            optic disc in a left eye will be corrected to have a negative x
            coordinate.
        n_axons: int, optional
            Number of axons to generate.
        axons_range: (min, max), optional
            The range of angles(in degrees) at which axons exit the optic disc.
            This corresponds to the range of $\\phi_0$ values used in
            [Jansonius2009]_.
        n_ax_segments: int, optional
            Number of segments an axon is made of.
        ax_segments_range: (min, max), optional
            Lower and upper bounds for the radial position values(polar coords)
            for each axon.
        min_ax_sensitivity: float, optional
            Axon segments whose contribution to brightness is smaller than this
            value will be pruned to improve computational efficiency. Set to a
            value between 0 and 1.
        axon_pickle: str, optional
            File name in which to store precomputed axon maps.
        ignore_pickle: bool, optional
            A flag whether to ignore the pickle file in future calls to
            ``model.build()``.
    """

    def __init__(self, **params):
        super(BiphasicAxonMapModel, self).__init__(
            spatial=BiphasicAxonMapSpatial(), temporal=None, **params)

    def predict_percept(self, implant, t_percept=None):
        """Predict a percept
        Overrides base predict percept to keep desired time axes
        .. important ::

            You must call ``build`` before calling ``predict_percept``.

        Parameters
        ----------
        implant: :py:class:`~pulse2percept.implants.ProsthesisSystem`
            A valid prosthesis system. A stimulus can be passed via
            :py:meth:`~pulse2percept.implants.ProsthesisSystem.stim`.
        t_percept: float or list of floats, optional
            The time points at which to output a percept (ms).
            If None, ``implant.stim.time`` is used.

        Returns
        -------
        percept: :py:class:`~pulse2percept.models.Percept`
            A Percept object whose ``data`` container has dimensions Y x X x T.
            Will return None if ``implant.stim`` is None.
        """
        if not self.is_built:
            raise NotBuiltError("You must call ``build`` first.")
        if not isinstance(implant, ProsthesisSystem):
            raise TypeError("'implant' must be a ProsthesisSystem object, not "
                            "%s." % type(implant))
        if implant.stim is None or (not self.has_space and not self.has_time):
            # Nothing to see here:
            return None
        resp = self.spatial.predict_percept(implant, t_percept=t_percept)
        return resp<|MERGE_RESOLUTION|>--- conflicted
+++ resolved
@@ -275,22 +275,14 @@
             self.streak_model = DefaultStreakModel(self.axlambda)
 
     def __getattr__(self, attr):
-        print(attr)
-        for i in range(0, 5, 1):
-            print(i, end=': ')
-            print(sys._getframe(i).f_code.co_name, end=', ')
-            print(sys._getframe(i).f_code.co_filename, end=', ')
-            print(sys._getframe(3).f_code.co_name == '__init__', end=', ')
-            print("pulse2percept/models/base.py" in sys._getframe(3).f_code.co_filename)
-        print()
         # Called when normal get attribute fails
-        if sys._getframe(3).f_code.co_name == '__init__' and \
-<<<<<<< HEAD
+        # If we are in the initializer, or if trying to access 
+        # an effects model, raise an error which is caught and causes
+        # the parameter to be created.
+        if (sys._getframe(3).f_code.co_name == '__init__' and \
             "pulse2percept/models/base.py" in \
-=======
-            "pulse2percept/pulse2percept/models/base.py" in \
->>>>>>> 75143e58
-            sys._getframe(3).f_code.co_filename:
+            sys._getframe(3).f_code.co_filename) or \
+            (attr in ['bright_model', 'streak_model' 'size_model']):
             # We can set new class attributes in the constructor. Reaching this
             # point means the default attribute access failed - most likely
             # because we are trying to create a variable. In this case, simply

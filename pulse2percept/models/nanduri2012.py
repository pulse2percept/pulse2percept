"""`Nanduri2012Model`, `Nanduri2012Spatial`, `Nanduri2012Temporal`
   [Nanduri2012]_"""
import numpy as np
from .base import Model, SpatialModel, TemporalModel
from ._nanduri2012 import spatial_fast, temporal_fast
from ..implants import ElectrodeArray, DiskElectrode
from ..stimuli import Stimulus


class Nanduri2012Spatial(SpatialModel):
    """Spatial response model of [Nanduri2012]_

    Implements the spatial response model described in [Nanduri2012]_, which
    assumes that the spatial activation of retinal tissue is equivalent to the
    "current spread" :math:`I`, described as a function of distance :math:`r`
    from the center of the stimulating electrode:

    .. math::

        I(r) =
        \\begin{cases}
            \\frac{\\verb!atten_a!}{\\verb!atten_a! + (r-a)^\\verb!atten_n!}
                & r > a \\\\
            1 & r \\leq a
        \\end{cases}

    where :math:`a` is the radius of the electrode (see Eq.2 in the paper).

    .. note::

        Use this class if you just want the spatial response model.
        Use :py:class:`~pulse2percept.models.Nanduri2012Model` if you want both
        the spatial and temporal model.

    Parameters
    ----------
    atten_a : float, optional
        Nominator of the attentuation function
    atten_n : float32, optional
        Exponent of the attenuation function's denominator
    retinotopy : :py:class:`~pulse2percept.utils.VisualFieldMap`, optional
        An instance of a :py:class:`~pulse2percept.utils.VisualFieldMap`
        object that provides ``ret2dva`` and ``dva2ret`` methods.
        By default, :py:class:`~pulse2percept.utils.Curcio1990Map` is
        used.
<<<<<<< HEAD
    noise : float or int, optional
        Adds salt-and-pepper noise to each percept frame. An integer will be
        interpreted as the number of pixels to subject to noise in each frame.
        A float between 0 and 1 will be interpreted as a ratio of pixels to
        subject to noise in each frame.
=======
    n_gray : int, optional
        The number of gray levels to use. If an integer is given, k-means
        clustering is used to compress the color space of the percept into
        ``n_gray`` bins. If None, no compression is performed.
>>>>>>> 67e0f235

    """

    def get_default_params(self):
        """Returns all settable parameters of the Nanduri model"""
        base_params = super(Nanduri2012Spatial, self).get_default_params()
        params = {'atten_a': 14000, 'atten_n': 1.69}
        return {**base_params, **params}

    def _predict_spatial(self, earray, stim):
        """Predicts the brightness at spatial locations"""
        # This does the expansion of a compact stimulus and a list of
        # electrodes to activation values at X,Y grid locations:
        return spatial_fast(stim.data,
                            np.array([earray[e].x for e in stim.electrodes],
                                     dtype=np.float32),
                            np.array([earray[e].y for e in stim.electrodes],
                                     dtype=np.float32),
                            np.array([earray[e].z for e in stim.electrodes],
                                     dtype=np.float32),
                            np.array([earray[e].r for e in stim.electrodes],
                                     dtype=np.float32),
                            self.grid.xret.ravel(),
                            self.grid.yret.ravel(),
                            self.atten_a,
                            self.atten_n,
                            self.thresh_percept)

    def predict_percept(self, implant, t_percept=None):
        if not np.all([isinstance(e, DiskElectrode)
                       for e in implant.electrode_objects]):
            raise TypeError("The Nanduri2012 spatial model only supports "
                            "DiskElectrode arrays.")
        return super(Nanduri2012Spatial, self).predict_percept(
            implant, t_percept=t_percept
        )


class Nanduri2012Temporal(TemporalModel):
    """Temporal model of [Nanduri2012]_

    Implements the temporal response model described in [Nanduri2012]_, which
    assumes that the temporal activation of retinal tissue is the output of a
    linear-nonlinear model cascade (see Fig.6 in the paper).

    .. note::

        Use this class if you just want the temporal response model.
        Use :py:class:`~pulse2percept.models.Nanduri2012Model` if you want both
        the spatial and temporal model.

    Parameters
    ----------
    dt : float, optional
        Sampling time step (ms)
    tau1: float, optional
        Time decay constant for the fast leaky integrater.
    tau2: float, optional
        Time decay constant for the charge accumulation.
    tau3: float, optional
        Time decay constant for the slow leaky integrator.
    eps: float, optional
        Scaling factor applied to charge accumulation.
    asymptote: float, optional
        Asymptote of the logistic function used in the stationary nonlinearity
        stage.
    slope: float, optional
        Slope of the logistic function in the stationary nonlinearity stage.
    shift: float, optional
        Shift of the logistic function in the stationary nonlinearity stage.
    scale_out : float32, optional
        A scaling factor applied to the output of the model
    thresh_percept: float, optional
        Below threshold, the percept has brightness zero.

    """

    def get_default_params(self):
        base_params = super(Nanduri2012Temporal, self).get_default_params()
        params = {
            # Time decay for the ganglion cell impulse response:
            'tau1': 0.42,
            # Time decay for the charge accumulation:
            'tau2': 45.25,
            # Time decay for the slow leaky integrator:
            'tau3': 26.25,
            # Scaling factor applied to charge accumulation:
            'eps': 8.73,
            # Asymptote of the sigmoid:
            'asymptote': 14.0,
            # Slope of the sigmoid:
            'slope': 3.0,
            # Shift of the sigmoid:
            'shift': 16.0,
            # Scale the output:
            'scale_out': 1.0
        }
        return {**base_params, **params}

    def _predict_temporal(self, stim, t_percept):
        """Predict the temporal response"""
        # Pass the stimulus as a 2D NumPy array to the fast Cython function:
        stim_data = stim.data.reshape((-1, len(stim.time)))
        # Calculate at which simulation time steps we need to output a percept.
        # This is basically t_percept/self.dt, but we need to beware of
        # floating point rounding errors! 29.999 will be rounded down to 29 by
        # np.uint32, so we need to np.round it first:
        idx_percept = np.uint32(np.round(t_percept / self.dt))
        if np.unique(idx_percept).size < t_percept.size:
            raise ValueError("All times 't_percept' must be distinct multiples "
                             "of `dt`=%.2e" % self.dt)
        # Cython returns a 2D (space x time) NumPy array:
        return temporal_fast(stim_data.astype(np.float32),
                             stim.time.astype(np.float32),
                             idx_percept,
                             self.dt, self.tau1, self.tau2, self.tau3,
                             self.asymptote, self.shift, self.slope, self.eps,
                             self.scale_out, self.thresh_percept)


class Nanduri2012Model(Model):
    """[Nanduri2012]_ Model

    Implements the model described in [Nanduri2012]_, where percepts are
    circular and their brightness evolves over time.

    The model combines two parts:

    *  :py:class:`~pulse2percept.models.Nanduri2012Spatial` is used to
       calculate the spatial activation function, which is assumed to be
       equivalent to the "current spread" described as a function of distance
       from the center of the stimulating electrode (see Eq.2 in the paper).
    *  :py:class:`~pulse2percept.models.Nanduri2012Temporal` is used to
       calculate the temporal activation function, which is assumed to be the
       output of a linear-nonlinear cascade model (see Fig.6 in the paper).

    Parameters
    ----------
    atten_a : float, optional
        Nominator of the attentuation function (Eq.2 in the paper)
    atten_n : float32, optional
        Exponent of the attenuation function's denominator (Eq.2 in the paper)
    dt : float, optional
        Sampling time step (ms)
    tau1: float, optional
        Time decay constant for the fast leaky integrater.
    tau2: float, optional
        Time decay constant for the charge accumulation.
    tau3: float, optional
        Time decay constant for the slow leaky integrator.
    eps: float, optional
        Scaling factor applied to charge accumulation.
    asymptote: float, optional
        Asymptote of the logistic function used in the stationary nonlinearity
        stage.
    slope: float, optional
        Slope of the logistic function in the stationary nonlinearity stage.
    shift: float, optional
        Shift of the logistic function in the stationary nonlinearity stage.
    scale_out : float32, optional
        A scaling factor applied to the output of the model
    thresh_percept: float, optional
        Below threshold, the percept has brightness zero.
    retinotopy : :py:class:`~pulse2percept.utils.VisualFieldMap`, optional
        An instance of a :py:class:`~pulse2percept.utils.VisualFieldMap`
        object that provides ``ret2dva`` and ``dva2ret`` methods.
        By default, :py:class:`~pulse2percept.utils.Curcio1990Map` is
        used.
    """

    def __init__(self, **params):
        super(Nanduri2012Model, self).__init__(spatial=Nanduri2012Spatial(),
                                               temporal=Nanduri2012Temporal(),
                                               **params)<|MERGE_RESOLUTION|>--- conflicted
+++ resolved
@@ -43,18 +43,16 @@
         object that provides ``ret2dva`` and ``dva2ret`` methods.
         By default, :py:class:`~pulse2percept.utils.Curcio1990Map` is
         used.
-<<<<<<< HEAD
+    n_gray : int, optional
+        The number of gray levels to use. If an integer is given, k-means
+        clustering is used to compress the color space of the percept into
+        ``n_gray`` bins. If None, no compression is performed.
     noise : float or int, optional
         Adds salt-and-pepper noise to each percept frame. An integer will be
         interpreted as the number of pixels to subject to noise in each frame.
         A float between 0 and 1 will be interpreted as a ratio of pixels to
         subject to noise in each frame.
-=======
-    n_gray : int, optional
-        The number of gray levels to use. If an integer is given, k-means
-        clustering is used to compress the color space of the percept into
-        ``n_gray`` bins. If None, no compression is performed.
->>>>>>> 67e0f235
+
 
     """
 
@@ -223,6 +221,17 @@
         object that provides ``ret2dva`` and ``dva2ret`` methods.
         By default, :py:class:`~pulse2percept.utils.Curcio1990Map` is
         used.
+    n_gray : int, optional
+        The number of gray levels to use. If an integer is given, k-means
+        clustering is used to compress the color space of the percept into
+        ``n_gray`` bins. If None, no compression is performed.
+    noise : float or int, optional
+        Adds salt-and-pepper noise to each percept frame. An integer will be
+        interpreted as the number of pixels to subject to noise in each frame.
+        A float between 0 and 1 will be interpreted as a ratio of pixels to
+        subject to noise in each frame.
+
+
     """
 
     def __init__(self, **params):

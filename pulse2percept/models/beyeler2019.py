"""`AxonMapModel`, `AxonMapSpatial` [Beyeler2019]_"""

import os
import numpy as np
import pickle
import torch
from scipy.spatial import cKDTree

import matplotlib.pyplot as plt
from matplotlib.patches import Ellipse

from ..utils import parfor
from ..utils.constants import ZORDER
from ..topography import Watson2014Map
from ..implants import ProsthesisSystem, ElectrodeArray
from ..stimuli import Stimulus
from ..models import Model, SpatialModel
from .base import TorchBaseModel
from ._beyeler2019 import (fast_scoreboard, fast_axon_map, fast_jansonius,
                           fast_find_closest_axon)        

# Log all warnings.warn() at the WARNING level:
import warnings
import logging
logging.captureWarnings(True)


class ScoreboardSpatial(SpatialModel):
    """Scoreboard model of [Beyeler2019]_ (spatial module only)

    Implements the scoreboard model described in [Beyeler2019]_, where all
    percepts are Gaussian blobs.

    .. note ::

        Use this class if you want to combine the spatial model with a temporal
        model.
        Use :py:class:`~pulse2percept.models.ScoreboardModel` if you want a
        a standalone model.

    Parameters
    ----------
    rho : double, optional
        Exponential decay constant describing phosphene size (microns).
    xrange : (x_min, x_max), optional
        A tuple indicating the range of x values to simulate (in degrees of
        visual angle). In a right eye, negative x values correspond to the
        temporal retina, and positive x values to the nasal retina. In a left
        eye, the opposite is true.
    yrange : tuple, (y_min, y_max), optional
        A tuple indicating the range of y values to simulate (in degrees of
        visual angle). Negative y values correspond to the superior retina,
        and positive y values to the inferior retina.
    xystep : int, double, tuple, optional
        Step size for the range of (x,y) values to simulate (in degrees of
        visual angle). For example, to create a grid with x values [0, 0.5, 1]
        use ``xrange=(0, 1)`` and ``xystep=0.5``.
    grid_type : {'rectangular', 'hexagonal'}, optional
        Whether to simulate points on a rectangular or hexagonal grid
    vfmap : :py:class:`~pulse2percept.topography.VisualFieldMap`, optional
        An instance of a :py:class:`~pulse2percept.topography.VisualFieldMap`
        that provides retinotopic mappings.
        By default, :py:class:`~pulse2percept.topography.Watson2014Map` is
        used.
    n_gray : int, optional
        The number of gray levels to use. If an integer is given, k-means
        clustering is used to compress the color space of the percept into
        ``n_gray`` bins. If None, no compression is performed.
    noise : float or int, optional
        Adds salt-and-pepper noise to each percept frame. An integer will be
        interpreted as the number of pixels to subject to noise in each frame.
        A float between 0 and 1 will be interpreted as a ratio of pixels to
        subject to noise in each frame.

    n_threads : int, optional
        Number of CPU threads to use during parallelization using OpenMP. 
        Defaults to max number of user CPU cores.

    .. important ::
        If you change important model parameters outside the constructor (e.g.,
        by directly setting ``model.xrange = (-10, 10)``), you will have to call
        ``model.build()`` again for your changes to take effect.
    """

    def get_default_params(self):
        """Returns all settable parameters of the scoreboard model"""
        base_params = super(ScoreboardSpatial, self).get_default_params()
        params = {'rho': 100, 'vfmap': Watson2014Map()}
        return {**base_params, **params}

    def _predict_spatial(self, earray, stim):
        """Predicts the brightness at spatial locations"""
        if not np.allclose([e.z for e in earray.electrode_objects], 0):
            msg = ("Nonzero electrode-retina distances do not have any effect "
                   "on the model output.")
            warnings.warn(msg)
        # This does the expansion of a compact stimulus and a list of
        # electrodes to activation values at X,Y grid locations:
        return fast_scoreboard(stim.data,
                               np.array([earray[e].x for e in stim.electrodes],
                                        dtype=np.float32),
                               np.array([earray[e].y for e in stim.electrodes],
                                        dtype=np.float32),
                               self.grid.ret.x.ravel(),
                               self.grid.ret.y.ravel(),
                               self.rho,
                               self.thresh_percept,
                               0, 0, # don't set current boundaries
                               self.n_threads)


class ScoreboardModel(Model):
    """Scoreboard model of [Beyeler2019]_ (standalone model)

    Implements the scoreboard model described in [Beyeler2019]_, where all
    percepts are Gaussian blobs.

    .. note ::

        Use this class if you want a standalone model.
        Use :py:class:`~pulse2percept.models.ScoreboardSpatial` if you want
        to combine the spatial model with a temporal model.

    Parameters
    ----------
    rho : double, optional
        Exponential decay constant describing phosphene size (microns).
    xrange : (x_min, x_max), optional
        A tuple indicating the range of x values to simulate (in degrees of
        visual angle). In a right eye, negative x values correspond to the
        temporal retina, and positive x values to the nasal retina. In a left
        eye, the opposite is true.
    yrange : tuple, (y_min, y_max), optional
        A tuple indicating the range of y values to simulate (in degrees of
        visual angle). Negative y values correspond to the superior retina,
        and positive y values to the inferior retina.
    xystep : int, double, tuple, optional
        Step size for the range of (x,y) values to simulate (in degrees of
        visual angle). For example, to create a grid with x values [0, 0.5, 1]
        use ``xrange=(0, 1)`` and ``xystep=0.5``.
    grid_type : {'rectangular', 'hexagonal'}, optional
        Whether to simulate points on a rectangular or hexagonal grid
    vfmap : :py:class:`~pulse2percept.topography.VisualFieldMap`, optional
        An instance of a :py:class:`~pulse2percept.topography.VisualFieldMap`
        object that provides retinotopic mappings.
        By default, :py:class:`~pulse2percept.topography.Watson2014Map` is
        used.
    n_gray : int, optional
        The number of gray levels to use. If an integer is given, k-means
        clustering is used to compress the color space of the percept into
        ``n_gray`` bins. If None, no compression is performed.
    noise : float or int, optional
        Adds salt-and-pepper noise to each percept frame. An integer will be
        interpreted as the number of pixels to subject to noise in each frame.
        A float between 0 and 1 will be interpreted as a ratio of pixels to
        subject to noise in each frame.
    n_threads : int, optional
        Number of CPU threads to use during parallelization using OpenMP. 
        Defaults to max number of user CPU cores.

    .. important ::
        If you change important model parameters outside the constructor (e.g.,
        by directly setting ``model.xrange = (-10, 10)``), you will have to call
        ``model.build()`` again for your changes to take effect.

    """

    def __init__(self, **params):
        super(ScoreboardModel, self).__init__(spatial=ScoreboardSpatial(),
                                              temporal=None,
                                              **params)


class AxonMapSpatial(SpatialModel):
    """Axon map model of [Beyeler2019]_ (spatial module only)

    Implements the axon map model described in [Beyeler2019]_, where percepts
    are elongated along nerve fiber bundle trajectories of the retina.

    .. note: :

        Use this class if you want to combine the spatial model with a temporal
        model.
        Use: py: class: `~pulse2percept.models.AxonMapModel` if you want a
        a standalone model.

    Parameters
    ----------
    axlambda : double, optional
        Exponential decay constant along the axon(microns).
    rho : double, optional
        Exponential decay constant away from the axon(microns).
    eye : {'RE', LE'}, optional
        Eye for which to generate the axon map.
    xrange : (x_min, x_max), optional
        A tuple indicating the range of x values to simulate (in degrees of
        visual angle). In a right eye, negative x values correspond to the
        temporal retina, and positive x values to the nasal retina. In a left
        eye, the opposite is true.
    yrange : (y_min, y_max), optional
        A tuple indicating the range of y values to simulate (in degrees of
        visual angle). Negative y values correspond to the superior retina,
        and positive y values to the inferior retina.
    xystep : int or double or tuple, optional
        Step size for the range of (x,y) values to simulate (in degrees of
        visual angle). For example, to create a grid with x values [0, 0.5, 1]
        use ``xrange=(0, 1)`` and ``xystep=0.5``.
    grid_type : {'rectangular', 'hexagonal'}, optional
        Whether to simulate points on a rectangular or hexagonal grid
    vfmap : :py:class:`~pulse2percept.topography.VisualFieldMap`, optional
        An instance of a :py:class:`~pulse2percept.topography.VisualFieldMap`
        object that provides retinotopic mappings.
        By default, :py:class:`~pulse2percept.topography.Watson2014Map` is
        used.
    n_gray : int, optional
        The number of gray levels to use. If an integer is given, k-means
        clustering is used to compress the color space of the percept into
        ``n_gray`` bins. If None, no compression is performed.
    noise : float or int, optional
        Adds salt-and-pepper noise to each percept frame. An integer will be
        interpreted as the number of pixels to subject to noise in each frame.
        A float between 0 and 1 will be interpreted as a ratio of pixels to
        subject to noise in each frame.
    loc_od, loc_od : (x,y), optional
        Location of the optic disc in degrees of visual angle. Note that the
        optic disc in a left eye will be corrected to have a negative x
        coordinate.
    n_axons : int, optional
        Number of axons to generate.
    axons_range : (min, max), optional
        The range of angles(in degrees) at which axons exit the optic disc.
        This corresponds to the range of $\\phi_0$ values used in
        [Jansonius2009]_.
    n_ax_segments : int, optional
        Number of segments an axon is made of.
    ax_segments_range : (min, max), optional
        Lower and upper bounds for the radial position values(polar coords)
        for each axon.
    min_ax_sensitivity : float, optional
        Axon segments whose contribution to brightness is smaller than this
        value will be pruned to improve computational efficiency. Set to a
        value between 0 and 1. If engine is jax, all other axons will be padded
        to the length enforced by this constraint.
    engine : string, optional
        Engine to use for computation. Options are 'serial', 'cython', and 'jax'.
        Defaults to 'cython'
    axon_pickle : str, optional
        File name in which to store precomputed axon maps.
    ignore_pickle : bool, optional
        A flag whether to ignore the pickle file in future calls to
        ``model.build()``.
    n_threads : int, optional
        Number of CPU threads to use during parallelization using OpenMP. 
        Defaults to max number of user CPU cores.

    .. important ::
        If you change important model parameters outside the constructor (e.g.,
        by directly setting ``model.axlambda = 100``), you will have to call
        ``model.build()`` again for your changes to take effect.

    Notes
    -----
    *  The axon map is not very accurate when the upper bound of
       `ax_segments_range` is greater than 90 deg.
    """

    def __init__(self, **params):
        super(AxonMapSpatial, self).__init__(**params)
        self.axon_contrib = None
        self.axon_idx_start = None
        self.axon_idx_end = None
        self.torchmodel = None

    def get_default_params(self):
        base_params = super(AxonMapSpatial, self).get_default_params()
        params = {
            # Left or right eye:
            'eye': 'RE',
            'rho': 200,
            'axlambda': 500,
            # Set the (x,y) location of the optic disc:
            'loc_od': (15.5, 1.5),
            'n_axons': 1000,
            'axons_range': (-180, 180),
            # Number of sampling points along the radial axis (polar coords):
            'n_ax_segments': 500,
            # Lower and upper bounds for the radial position values (polar
            # coordinates):
            'ax_segments_range': (0, 50),
            # Axon segments whose contribution to brightness is smaller than
            # this value will be pruned:
            'min_ax_sensitivity': 1e-3,
            # Precomputed axon maps stored in the following file:
            'axon_pickle': 'axons.pickle',
            # You can force a build by ignoring pickles:
            'ignore_pickle': False,
            # Use the Watson transform for dva <=> ret:
            'vfmap': Watson2014Map()
        }
        return {**base_params, **params}

    def _jansonius2009(self, phi0, beta_sup=-1.9, beta_inf=0.5, eye='RE'):
        """Grows a single axon bundle based on the model by Jansonius (2009)

        This function generates the trajectory of a single nerve fiber bundle
        based on the mathematical model described in [Jansonius2009]_.

        Parameters
        ----------
        phi0: float
            Angular position of the axon at its starting point(polar
            coordinates, degrees). Must be within[-180, 180].
        beta_sup: float, optional
            Scalar value for the superior retina(see Eq. 5, `\beta_s` in the
            paper).
        beta_inf: float, optional
            Scalar value for the inferior retina(see Eq. 6, `\beta_i` in the
            paper.)

        Returns
        -------
        ax_pos: Nx2 array
            Returns a two - dimensional array of axonal positions, where
            ax_pos[0, :] contains the(x, y) coordinates of the axon segment
            closest to the optic disc, and aubsequent row indices move the axon
            away from the optic disc. Number of rows is at most ``n_rho``, but
            might be smaller if the axon crosses the meridian.

        Notes
        -----
        The study did not include axons with phi0 in [-60, 60] deg.

        """
        # Check for the location of the optic disc:
        loc_od = self.loc_od
        if eye.upper() not in ['LE', 'RE']:
            e_s = f"Unknown eye string '{eye}': Choose from 'LE', 'RE'."
            raise ValueError(e_s)
        if eye.upper() == 'LE':
            # The Jansonius model doesn't know about left eyes: We invert the x
            # coordinate of the optic disc here, run the model, and then invert
            # all x coordinates of all axon fibers back.
            loc_od = (-loc_od[0], loc_od[1])
        if np.abs(phi0) > 180.0:
            raise ValueError('phi0 must be within [-180, 180].')
        if self.n_ax_segments < 1:
            raise ValueError('Number of radial sampling points must be >= 1.')
        if np.any(np.array(self.ax_segments_range) < 0):
            raise ValueError('ax_segments_range cannot be negative.')
        if self.ax_segments_range[0] > self.ax_segments_range[1]:
            raise ValueError('Lower bound on rho cannot be larger than the '
                             ' upper bound.')
        is_superior = phi0 > 0
        rho = np.linspace(*self.ax_segments_range, num=self.n_ax_segments,
                          dtype=np.float32)
        if self.engine == 'cython':
            xprime, yprime = fast_jansonius(rho, phi0, beta_sup, beta_inf)
        else:
            if is_superior:
                # Axon is in superior retina, compute `b` (real number) from
                # Eq. 5:
                b = np.exp(beta_sup + 3.9 * np.tanh(-(phi0 - 121.0) / 14.0))
                # Equation 3, `c` a positive real number:
                c = 1.9 + 1.4 * np.tanh((phi0 - 121.0) / 14.0)
            else:
                # Axon is in inferior retina: compute `b` (real number) from
                # Eq. 6:
                b = -np.exp(beta_inf + 1.5 * np.tanh(-(-phi0 - 90.0) / 25.0))
                # Equation 4, `c` a positive real number:
                c = 1.0 + 0.5 * np.tanh((-phi0 - 90.0) / 25.0)

            # Spiral as a function of `rho`:
            phi = phi0 + b * (rho - rho.min()) ** c
            # Convert to Cartesian coordinates:
            xprime = rho * np.cos(np.deg2rad(phi))
            yprime = rho * np.sin(np.deg2rad(phi))
        # Find the array elements where the axon crosses the meridian:
        if is_superior:
            # Find elements in inferior retina
            idx = np.where(yprime < 0)[0]
        else:
            # Find elements in superior retina
            idx = np.where(yprime > 0)[0]
        if idx.size:
            # Keep only up to first occurrence
            xprime = xprime[:idx[0]]
            yprime = yprime[:idx[0]]
        # Adjust coordinate system, having fovea=[0, 0] instead of
        # `loc_od`=[0, 0]:
        xmodel = xprime + loc_od[0]
        ymodel = yprime
        if loc_od[0] > 0:
            # If x-coordinate of optic disc is positive, use Appendix A
            idx = xprime > -loc_od[0]
        else:
            # Else we need to flip the sign
            idx = xprime < -loc_od[0]
        ymodel[idx] = yprime[idx] + loc_od[1] * (xmodel[idx] / loc_od[0]) ** 2
        # In a left eye, need to flip back x coordinates:
        if eye.upper() == 'LE':
            xmodel *= -1
        # Return as Nx2 array:
        return np.vstack((xmodel, ymodel)).astype(np.float32).T

    def grow_axon_bundles(self, n_bundles=None, prune=True):
        """Grow a number of axon bundles

        This method generates the trajectory of a number of nerve fiber
        bundles based on the mathematical model described in [Beyeler2019]_,
        which is based on [Jansonius2009]_.

        Bundles originate at the optic nerve head with initial angle ``phi0``.
        The method generates ``n_bundles`` axon bundles whose ``phi0`` values
        are linearly sampled from ``self.axons_range`` (polar coords).
        Each axon will consist of ``self.n_ax_segments`` segments that span
        ``self.ax_segments_range`` distance from the optic nerve head (polar
        coords).

        Parameters
        ----------
        n_bundles : int, optional
            Number of axon bundles to generate. If None, ``self.n_axons`` is
            used
        prune : bool, optional
            If set to True, will remove axon segments that are outside the
            simulated area ``self.xrange``, ``self.yrange`` for the sake of
            computational efficiency.

        Returns
        -------
        bundles : list of Nx2 arrays
            A list of bundles, where every bundle is an Nx2 array consisting of
            the x,y coordinates of each axon segment (retinal coords, microns). 
            Note that each bundle will most likely have a different N

        """
        if n_bundles is None:
            n_bundles = self.n_axons
        # Build the Jansonius model: Grow a number of axon bundles in all dirs:
        phi = np.linspace(*self.axons_range, num=n_bundles)
        engine = 'serial' if self.engine in ['cython', 'jax', 'torch', None] else self.engine
        bundles = parfor(self._jansonius2009, phi,
                         func_kwargs={'eye': self.eye},
                         engine=engine, n_jobs=self.n_jobs,
                         scheduler=self.scheduler)
        # Keep only non-zero sized bundles:
        bundles = list(filter(lambda x: len(x) > 0, bundles))
        if prune:
            # Remove axon bundles outside the simulated area:
            xmin, xmax = self.xrange
            ymin, ymax = self.yrange
            bundles = list(filter(lambda x: (np.max(x[:, 0]) >= xmin and
                                             np.min(x[:, 0]) <= xmax and
                                             np.max(x[:, 1]) >= ymin and
                                             np.min(x[:, 1]) <= ymax),
                                  bundles))
            # Keep only reasonably sized axon bundles:
            bundles = list(filter(lambda x: len(x) > 10, bundles))
        # Convert to um:
        bundles = [np.array(self.vfmap.dva_to_ret(b[:, 0], b[:, 1])).T
                   for b in bundles]
        return bundles

    def find_closest_axon(self, bundles, xret=None, yret=None,
                          return_index=False):
        """Finds the closest axon segment for a point on the retina

        This function will search a number of nerve fiber bundles (``bundles``)
        and return the bundle that is closest to a particular point (or list of
        points) on the retinal surface (``xret``, ``yret``).

        Parameters
        ----------
        bundles : list of Nx2 arrays
            A list of bundles, where every bundle is an Nx2 array consisting of
            the x,y coordinates of each axon segment (retinal coords, microns). 
            Note that each bundle will most likely have a different N
        xret, yret : scalar or list of scalars
            The x,y location on the retina (in microns, where the fovea is the
            origin) for which to find the closests axon.
        return_index : bool, optional
            If True, the function will also return the index into ``bundles``
            that represents the closest axon

        Returns
        -------
        axon : Nx2 array or list of Nx2 arrays
            For each point in (xret, yret), returns an Nx2 array that represents
            the closest axon to that point. Each row in the array contains the
            x,y retinal coordinates (microns) of a particular axon segment.
        idx_axon : scalar or list of scalars, optional
            If ``return_index`` is True, also returns the index in ``bundles``
            of the closest axon (or list of closest axons).

        """
        if len(bundles) <= 0:
            raise ValueError("bundles must have length greater than zero")
        if xret is None:
            xret = self.grid.ret.x
        if yret is None:
            yret = self.grid.ret.y
        xret = np.asarray(xret, dtype=np.float32)
        yret = np.asarray(yret, dtype=np.float32)
        # For every axon segment, store the corresponding axon ID:
        axon_idx = [[idx] * len(ax) for idx, ax in enumerate(bundles)]
        axon_idx = [item for sublist in axon_idx for item in sublist]
        axon_idx = np.array(axon_idx, dtype=np.uint32)
        # Build a long list of all axon segments - their corresponding axon IDs
        # is given by `axon_idx` above:
        flat_bundles = np.concatenate(bundles)
        kdtree = cKDTree(flat_bundles, leafsize=60)
        # Create query list of xy pairs
        query = np.stack((xret.ravel(), yret.ravel()), axis=1)
        # Find index of closest segment
        _, closest_seg = kdtree.query(query)

        # Look up the axon ID for every axon segment:
        closest_idx = axon_idx[closest_seg]
        if len(closest_idx) == 1:
            closest_idx = closest_idx[0]
            closest_axon = bundles[closest_idx]
        else:
            closest_axon = [bundles[n] for n in closest_idx]
        if return_index:
            return closest_axon, closest_idx
        return closest_axon

    def calc_axon_sensitivity(self, bundles, pad=False):
        """Calculate the sensitivity of each axon segment to electrical current

        This function combines the x,y coordinates of each bundle segment with
        a sensitivity value that depends on the distance of the segment to the
        cell body and ``self.axlambda``.

        The number of ``bundles`` must equal the number of points on
        `self.grid``. The function will then assume that the i-th bundle passes
        through the i-th point on the grid. This is used to determine the bundle
        segment that is closest to the i-th point on the grid, and to cut off
        all segments that extend beyond the soma. This effectively transforms
        a *bundle* into an *axon*, where the first axon segment now corresponds
        with the i-th location of the grid.

        After that, each axon segment gets a sensitivity value that depends
        on the distance of the segment to the soma (with decay rate 
        ``self.axlambda``). This is typically done during the build process, so
        that the only work left to do during run time is to multiply the
        sensitivity value with the current applied to each segment.

        If pad is True (set when engine is 'jax'), axons are padded to all have 
        the same length as the longest axon

        Parameters
        ----------
        bundles : list of Nx2 arrays
            A list of bundles, where every bundle is an Nx2 array consisting of
            the x,y coordinates of each axon segment (retinal coords, microns). 
            Note that each bundle will most likely have a different N

        Returns
        -------
        axon_contrib : numpy array with shape (n_points, axon_length, 3)
            An array of axon segments and sensitivity values. Each entry in the
            array is a Nx3 array, where the first two columns contain the retinal
            coordinates of each axon segment (microns), and the third column
            contains the sensitivity of the segment to electrical current.
            The latter depends on ``self.axlambda``. axon_length is set to the 
            maximum length of any axon after being trimmed due to min_sensitivity 

        """
        xyret = np.column_stack((self.grid.ret.x.ravel(),
                                 self.grid.ret.y.ravel()))
        # Only include axon segments that are < `max_d2` from the soma. These
        # axon segments will have `sensitivity` > `self.min_ax_sensitivity`:
        max_d2 = -2.0 * self.axlambda ** 2 * np.log(self.min_ax_sensitivity)
        axon_contrib = []
        for xy, bundle in zip(xyret, bundles):
            idx = np.argmin((bundle[:, 0] - xy[0]) ** 2 +
                            (bundle[:, 1] - xy[1]) ** 2)
            # Cut off the part of the fiber that goes beyond the soma:
            axon = np.flipud(bundle[0: idx + 1, :])
            # Add the exact location of the soma:
            axon = np.concatenate((xy.reshape((1, -1)), axon), axis=0)
            # For every axon segment, calculate distance from soma by
            # summing up the individual distances between neighboring axon
            # segments (by "walking along the axon"):
            d2 = np.cumsum(np.sqrt(np.diff(axon[:, 0], axis=0) ** 2 +
                                   np.diff(axon[:, 1], axis=0) ** 2)) ** 2
            idx_d2 = d2 < max_d2
            sensitivity = np.exp(-d2[idx_d2] / (2.0 * self.axlambda ** 2))
            idx_d2 = np.concatenate(([False], idx_d2))
            contrib = np.column_stack((axon[idx_d2, :], sensitivity))
            axon_contrib.append(contrib)

        if pad:
            # pad to length of longest axon
            axon_length = max([len(axon) for axon in axon_contrib])
            axon_sensitivities = np.zeros((len(axon_contrib), axon_length, 3))
            for i, axon in enumerate(axon_contrib):
                original_len = len(axon)
                if original_len >= axon_length:
                    axon_sensitivities[i] = axon[:axon_length]
                elif original_len != 0:
                    axon_sensitivities[i, :original_len] = axon
                    axon_sensitivities[i, original_len:] = axon[-1]

            del axon_contrib
            return axon_sensitivities
        else:
            return axon_contrib

    def calc_bundle_tangent(self, xc, yc):
        """Calculates orientation of fiber bundle tangent at (xc, yc)

        Parameters
        ----------
        xc, yc: float
            (x, y) retinal location of point at which to calculate bundle 
            orientation in microns.

        Returns
        -------
        tangent : scalar
            An angle in radians
        """
        # Check for scalar:
        if isinstance(xc, (list, np.ndarray)):
            raise TypeError("xc must be a scalar")
        if isinstance(yc, (list, np.ndarray)):
            raise TypeError("yc must be a scalar")
        # Find the fiber bundle closest to (xc, yc):
        bundles = self.grow_axon_bundles()
        bundle = self.find_closest_axon(bundles, xret=xc, yret=yc)
        # For that bundle, find the bundle segment closest to (xc, yc):
        idx = np.argmin((bundle[:, 0] - xc) ** 2 + (bundle[:, 1] - yc) ** 2)
        # Calculate orientation from atan2(dy, dx):
        if idx == 0:
            # Bundle index 0: there's no index -1
            dx = bundle[1, :] - bundle[0, :]
        elif idx == bundle.shape[0] - 1:
            # Bundle index -1: there's no index len(bundle)
            dx = bundle[-1, :] - bundle[-2, :]
        else:
            # Else: Look at previous and subsequent segments:
            dx = (bundle[idx + 1, :] - bundle[idx - 1, :]) / 2
        dx[1] *= -1
        tangent = np.arctan2(*dx[::-1])
        # Confine to (-pi/2, pi/2):
        if tangent < np.deg2rad(-90):
            tangent += np.deg2rad(180)
        if tangent > np.deg2rad(90):
            tangent -= np.deg2rad(180)
        return tangent
    

    def calc_bundle_tangent_fast(self, xc, yc, bundles=None):
        """Calculates orientation of fiber bundle tangent at (xc, yc)
        This function supports multiple queries (xc and yc can be arrays), without
        requiring growing the axon bundles again for each point (like calc_bundle_tangent).
        It uses a ckdtree, which will be slower for single points, but significantly faster 
        for multiple points. 

        Parameters
        ----------
        xc, yc: array of floats
            (x, y) retinal location of point at which to calculate bundle 
            orientation in microns.

        Returns
        -------
        tangent : array of floats
            Angles in radians
        """

        if bundles is None:
            bundles = self.grow_axon_bundles()
        xc = np.asarray(xc, dtype=np.float32)
        yc = np.asarray(yc, dtype=np.float32)
        # For every axon segment, store the corresponding axon ID:
        axon_idx = [[idx] * len(ax) for idx, ax in enumerate(bundles)]
        axon_idx = [item for sublist in axon_idx for item in sublist]
        axon_idx = np.array(axon_idx, dtype=np.uint32)
        # Build a long list of all axon segments - their corresponding axon IDs
        # is given by `axon_idx` above:
        flat_bundles = np.concatenate(bundles)
        kdtree = cKDTree(flat_bundles, leafsize=60)
        # Create query list of xy pairs
        query = np.stack((xc.ravel(), yc.ravel()), axis=1)
        # Find index of closest segment
        _, closest_seg = kdtree.query(query)
        segs = axon_idx[closest_seg]
        prev_segs = axon_idx[np.where(closest_seg > 0, closest_seg, 1) - 1]
        next_segs = axon_idx[np.where(closest_seg < len(axon_idx)-2, closest_seg, len(axon_idx)-2) + 1]

        offset_l = np.where(prev_segs == segs, -1, 0)
        offset_r = np.where(next_segs == segs, 1, 0)
        dx = flat_bundles[np.minimum(closest_seg + offset_r, len(flat_bundles)-1)] - flat_bundles[np.maximum(closest_seg + offset_l, 0)]

        dx[:, 1] *= -1
        tangent = np.arctan2(dx[:, 1], dx[:, 0])

        # Confine to (-pi/2, pi/2):
        tangent = np.where(tangent < -np.pi/2, tangent+np.pi, tangent)
        tangent = np.where(tangent > np.pi/2, tangent - np.pi, tangent)
        return tangent.reshape(xc.shape)


    def _correct_loc_od(self):
        if self.eye.upper() == 'LE':
            # In a left eye, the optic disc must have a negative x coordinate:
            self.loc_od = (-np.abs(self.loc_od[0]), self.loc_od[1])
        elif self.eye.upper() == 'RE':
            # In a right eye, the optic disc must have a positive x coordinate:
            self.loc_od = (np.abs(self.loc_od[0]), self.loc_od[1])
        else:
            err_str = (f"Eye should be either 'LE' or 'RE', not {self.eye}.")
            raise ValueError(err_str)

    def _build(self):
        if self.axlambda < 10:
            raise ValueError('"axlambda" < 10 is not supported by this model. '
                             'Consider using ScoreboardModel instead.')
        # In a left eye, the OD must have a negative x coordinate:
        self._correct_loc_od()
        # Check whether pickle file needs to be rebuilt:
        need_axons = False
        if self.ignore_pickle:
            need_axons = True
        else:
            # Check if math for Jansonius model has been done before:
            if os.path.isfile(self.axon_pickle):
                params, axons = pickle.load(open(self.axon_pickle, 'rb'))
                for key, value in params.items():
                    if (not hasattr(self, key) or
                            not np.allclose(getattr(self, key), value)):
                        need_axons = True
                        break
            else:
                need_axons = True
        # Build the Jansonius model: Grow a number of axon bundles in all dirs:
        if need_axons:
            bundles = self.grow_axon_bundles()
            axons = self.find_closest_axon(bundles)
            if type(axons) != list:
                axons = [axons]
        # Calculate axon contributions (depends on engine):
        # If engine is cython or serial:
        #   Axon contribution is a list of (differently shaped) NumPy arrays,
        #   and a list cannot be accessed in parallel without the gil. Instead
        #   we need to concatenate it into a really long Nx3 array, and pass the
        #   start and end indices of each slice:
        # If engine is jax:
        #   All axons are the same length, so Axon contribution is an array with
        #   shape (n, axon_length, 3)
        if self.engine == 'jax':
            self.axon_contrib = self.calc_axon_sensitivity(
                axons, pad=True).astype(np.float32)
        elif self.engine == 'torch':
            self.axon_contrib = self.calc_axon_sensitivity(axons, pad=True).astype(np.float32)
<<<<<<< HEAD
=======
            self.torchmodel = TorchAxonMapSpatial(self)
>>>>>>> 0024555b
        else: 
            axon_contrib = self.calc_axon_sensitivity(axons)
            self.axon_contrib = np.concatenate(axon_contrib).astype(np.float32)
            len_axons = [a.shape[0] for a in axon_contrib]
            self.axon_idx_end = np.cumsum(len_axons)
            self.axon_idx_start = self.axon_idx_end - np.array(len_axons)
        if need_axons:
            # Pickle axons along with all important parameters:
            params = {'loc_od': self.loc_od,
                      'n_axons': self.n_axons, 'axons_range': self.axons_range,
                      'xrange': self.xrange, 'yrange': self.yrange,
                      'xystep': self.xystep, 'n_ax_segments': self.n_ax_segments,
                      'ax_segments_range': self.ax_segments_range}
            pickle.dump((params, axons), open(self.axon_pickle, 'wb'))

    def _predict_spatial(self, earray, stim):
        """Predicts the brightness at specific times ``t``"""
        if not np.allclose([e.z for e in earray.electrode_objects], 0):
            msg = ("Nonzero electrode-retina distances do not have any effect "
                   "on the model output.")
            warnings.warn(msg)
        # This does the expansion of a compact stimulus and a list of
        # electrodes to activation values at X,Y grid locations:
        if self.engine in ['serial', 'cython', None]:
            return fast_axon_map(stim.data,
                                np.array([earray[e].x for e in stim.electrodes],
                                        dtype=np.float32),
                                np.array([earray[e].y for e in stim.electrodes],
                                        dtype=np.float32),
                                self.axon_contrib,
                                self.axon_idx_start.astype(np.uint32),
                                self.axon_idx_end.astype(np.uint32),
                                self.rho,
                                self.thresh_percept,
                                self.n_threads)
        elif self.engine == 'torch':
            e_locs = torch.tensor(np.stack((
                    np.array([earray[e].x for e in stim.electrodes], dtype=np.float32),
                    np.array([earray[e].y for e in stim.electrodes], dtype=np.float32)), axis=-1),
                device=self.device)
            amps = torch.tensor(stim.data, device=self.device)
            return self.torchmodel(amps, e_locs).numpy()
        elif self.engine == 'jax':
            raise NotImplementedError("Jax will be supported in future release")
        else: 
            raise NotImplementedError("Unknown engine selected: ", self.engine,
                                      'Choose from "serial", "cython", "torch", "jax"')

    def plot(self, use_dva=False, style='hull', annotate=True, autoscale=True,
             ax=None, figsize=None):
        """Plot the axon map

        Parameters
        ----------
        use_dva : bool, optional
            Uses degrees of visual angle (dva) if True, else retinal
            coordinates (microns)
        style : {'hull', 'scatter', 'cell'}, optional
            Grid plotting style:

            * 'hull': Show the convex hull of the grid (that is, the outline of
              the smallest convex set that contains all grid points).
            * 'scatter': Scatter plot all grid points
            * 'cell': Show the outline of each grid cell as a polygon. Note that
              this can be costly for a high-resolution grid.
        annotate : bool, optional
            Flag whether to label the four retinal quadrants
        autoscale : bool, optional
            Whether to adjust the x,y limits of the plot
        ax : matplotlib.axes._subplots.AxesSubplot, optional
            A Matplotlib axes object. If None, will either use the current axes
            (if exists) or create a new Axes object
        figsize : (float, float), optional
            Desired (width, height) of the figure in inches

        """
        if ax is None:
            ax = plt.gca()
        if figsize is not None:
            ax.figure.set_size_inches(figsize)
        ax.set_facecolor('white')
        ax.set_aspect('equal')

        # In a left eye, the OD must have a negative x coordinate:
        self._correct_loc_od()

        # Grow axon bundles to be drawn:
        axon_bundles = self.grow_axon_bundles(n_bundles=100, prune=False)

        if use_dva:
            # Use degrees of visual angle (dva) as axis unit:
            units = 'degrees of visual angle'
            # Make sure we're filling the simulated area, rounded up/down,
            # but no smaller than (-18, 18):
            xmin = min(np.floor(self.xrange[0] / 3) * 3, -18)
            xmax = max(np.ceil(self.xrange[1] / 3) * 3, 18)
            ymin = min(np.floor(self.yrange[0] / 3) * 3, -18)
            ymax = max(np.ceil(self.yrange[1] / 3) * 3, 18)
            od_xy = self.loc_od
            od_w = 6.44
            od_h = 6.85
            # Convert axon bundles to dva:
            axon_bundles = [np.array(self.vfmap.ret_to_dva(bundle[:, 0],
                                                             bundle[:, 1])).T
                            for bundle in axon_bundles]
            labels = ['upper', 'lower', 'left', 'right']
        else:
            # Use retinal coordinates (microns) as axis unit.
            units = 'microns'
            # Make sure we're filling the simulated area, rounded up/down,
            # but no smaller than (-5000, 5000):
            xmin, ymin = self.vfmap.dva_to_ret(self.xrange[0], self.yrange[0])
            xmin = min(np.floor(xmin / 1000) * 1000, -5000)
            ymin = min(np.floor(ymin / 1000) * 1000, -5000)
            xmax, ymax = self.vfmap.dva_to_ret(self.xrange[1], self.yrange[1])
            xmax = max(np.ceil(xmax / 1000) * 1000, 5000)
            ymax = max(np.ceil(ymax / 1000) * 1000, 5000)
            od_xy = self.vfmap.dva_to_ret(*self.loc_od)
            od_w = 1770
            od_h = 1880
            if self.eye == 'RE':
                labels = ['superior', 'inferior', 'temporal', 'nasal']
            else:
                labels = ['superior', 'inferior', 'nasal', 'temporal']

        # Draw axon pathways:
        for bundle in axon_bundles:
            # Set segments outside the drawing window to NaN:
            x_idx = np.logical_or(bundle[:, 0] < xmin, bundle[:, 0] > xmax)
            bundle[x_idx, 0] = np.nan
            y_idx = np.logical_or(bundle[:, 1] < ymin, bundle[:, 1] > ymax)
            bundle[y_idx, 1] = np.nan
            ax.plot(bundle[:, 0], bundle[:, 1], c=(0.6, 0.6, 0.6),
                    linewidth=2, zorder=ZORDER['background'])
        # Show elliptic optic nerve head (width/height are averages from
        # the human retina literature):
        ax.add_patch(Ellipse(od_xy, width=od_w, height=od_h, alpha=1,
                             color='white', zorder=ZORDER['background'] + 1))
        # Show extent of simulated grid:
        if self.is_built:
            self.grid.plot(ax=ax, style=style, zorder=ZORDER['background'] + 2,
                           use_dva=use_dva)
        ax.set_xlabel(f'x ({units})')
        ax.set_ylabel(f'y ({units})')
        if autoscale:
            ax.axis((xmin, xmax, ymin, ymax))
        if annotate:
            ann = ax.inset_axes([0.05, 0.05, 0.2, 0.2],
                                zorder=ZORDER['annotate'])
            ann.annotate('', (0.5, 1), (0.5, 0),
                         arrowprops={'arrowstyle': '<->'})
            ann.annotate('', (1, 0.5), (0, 0.5),
                         arrowprops={'arrowstyle': '<->'})
            positions = [(0.5, 1), (0.5, 0), (0, 0.5), (1, 0.5)]
            valign = ['bottom', 'top', 'center', 'center']
            rots = [0, 0, 90, -90]
            for label, pos, va, rot in zip(labels, positions, valign, rots):
                ann.annotate(label, pos, ha='center', va=va, rotation=rot)
            ann.axis('off')
            ann.set_xticks([])
            ann.set_yticks([])
        return ax

class TorchAxonMapSpatial(TorchBaseModel):
    """
    Torch implementation of AxonMapSpatial

    All model parameters, including the device to run on,
    will be pulled from the passed in AxonMapSpatial model.

    Parameters
    ----------
    p2pmodel : AxonMapSpatial
        The AxonMapSpatial model to convert to a torch model

    """
    def __init__(self, p2pmodel):
        super().__init__(p2pmodel)

        # Check for model validity
        if isinstance(p2pmodel, AxonMapModel) or not isinstance(p2pmodel, AxonMapSpatial):
            raise ValueError("Must pass in a valid AxonMapModelSpatial")
        if p2pmodel.engine != 'torch':
            raise ValueError("Engine Selection Conflict : Constructing TorchAxonMapSpatial with engine", p2pmodel.engine)

        self.rho = torch.tensor(p2pmodel.rho, device=p2pmodel.device, dtype=torch.get_default_dtype())
        self.axon_contrib = torch.tensor(p2pmodel.axon_contrib, device=p2pmodel.device, dtype=torch.get_default_dtype()) # to(self.device)
        self.axlambda = torch.tensor(p2pmodel.axlambda, device=p2pmodel.device, dtype=torch.get_default_dtype())
        self.thresh_percept = p2pmodel.thresh_percept
    
    def forward(self, stim, e_locs):
        """Predicts the percept

        Parameters
        ----------
        stim : torch.Tensor
            A tensor of shape (n_electrodes, n_time) with the amplitudes over time
        e_locs : torch.Tensor
            A tensor of shape (n_electrodes, 2) with the x,y locations of the electrodes

        Returns
        -------
        intensities : torch.Tensor
            A tensor of shape (n_pixels, n_time) with the predicted brightness 
        
        """
        
        amp = stim.T[:, None, None, :] # I_score
        
        d2_el = ((self.axon_contrib[:, :, 0, None] - e_locs[:,0])**2 + \
                 (self.axon_contrib[:, :, 1, None] - e_locs[:,1])**2)[None, :, :, :] # (x-x_soma)**2 + (y-y_soma)**2
        gauss = self.axon_contrib[:,:,2,None] * torch.exp(-d2_el / (2*self.rho**2))

        intensities = amp * gauss
        intensities = torch.sum(intensities, axis=-1)
        intensities = torch.max(intensities, dim=-1).values
        intensities = torch.where(intensities < self.thresh_percept, 0, intensities) # clip if less than thresh_percept
        
        return intensities.T




class AxonMapModel(Model):
    """Axon map model of [Beyeler2019]_ (standalone model)

    Implements the axon map model described in [Beyeler2019]_, where percepts
    are elongated along nerve fiber bundle trajectories of the retina.

    .. note: :

        Use this class if you want a standalone model.
        Use: py: class: `~pulse2percept.models.AxonMapSpatial` if you want
        to combine the spatial model with a temporal model.

    Parameters
    ----------
    axlambda : double, optional
        Exponential decay constant along the axon(microns).
    rho : double, optional
        Exponential decay constant away from the axon(microns).
    eye : {'RE', LE'}, optional
        Eye for which to generate the axon map.
    xrange : (x_min, x_max), optional
        A tuple indicating the range of x values to simulate (in degrees of
        visual angle). In a right eye, negative x values correspond to the
        temporal retina, and positive x values to the nasal retina. In a left
        eye, the opposite is true.
    yrange : (y_min, y_max), optional
        A tuple indicating the range of y values to simulate (in degrees of
        visual angle). Negative y values correspond to the superior retina,
        and positive y values to the inferior retina.
    xystep : int or double or tuple, optional
        Step size for the range of (x,y) values to simulate (in degrees of
        visual angle). For example, to create a grid with x values [0, 0.5, 1]
        use ``xrange=(0, 1)`` and ``xystep=0.5``.
    grid_type : {'rectangular', 'hexagonal'}, optional
        Whether to simulate points on a rectangular or hexagonal grid
    vfmap : :py:class:`~pulse2percept.topography.VisualFieldMap`, optional
        An instance of a :py:class:`~pulse2percept.topography.VisualFieldMap`
        object that provides retinotopic mappings.
        By default, :py:class:`~pulse2percept.topography.Watson2014Map` is
        used.
    n_gray : int, optional
        The number of gray levels to use. If an integer is given, k-means
        clustering is used to compress the color space of the percept into
        ``n_gray`` bins. If None, no compression is performed.
    noise : float or int, optional
        Adds salt-and-pepper noise to each percept frame. An integer will be
        interpreted as the number of pixels to subject to noise in each frame.
        A float between 0 and 1 will be interpreted as a ratio of pixels to
        subject to noise in each frame.
    loc_od, loc_od : (x,y), optional
        Location of the optic disc in degrees of visual angle. Note that the
        optic disc in a left eye will be corrected to have a negative x
        coordinate.
    n_axons : int, optional
        Number of axons to generate.
    axons_range : (min, max), optional
        The range of angles(in degrees) at which axons exit the optic disc.
        This corresponds to the range of $\\phi_0$ values used in
        [Jansonius2009]_.
    n_ax_segments : int, optional
        Number of segments an axon is made of.
    ax_segments_range : (min, max), optional
        Lower and upper bounds for the radial position values(polar coords)
        for each axon.
    min_ax_sensitivity : float, optional
        Axon segments whose contribution to brightness is smaller than this
        value will be pruned to improve computational efficiency. Set to a
        value between 0 and 1. If engine is jax, all other axons will be padded
        to the length enforced by this constraint.
    engine : string, optional
        Engine to use for computation. Options are 'serial', 'cython', and 'jax'.
        Defaults to 'cython'
    axon_pickle : str, optional
        File name in which to store precomputed axon maps.
    ignore_pickle : bool, optional
        A flag whether to ignore the pickle file in future calls to
        ``model.build()``.
    n_threads : int, optional
        Number of CPU threads to use during parallelization using OpenMP. 
        Defaults to max number of user CPU cores.

    .. important ::
        If you change important model parameters outside the constructor (e.g.,
        by directly setting ``model.axlambda = 100``), you will have to call
        ``model.build()`` again for your changes to take effect.

    Notes
    -----
    *  The axon map is not very accurate when the upper bound of
       `ax_segments_range` is greater than 90 deg.
    """

    def __init__(self, **params):
        super(AxonMapModel, self).__init__(spatial=AxonMapSpatial(),
                                           temporal=None,
                                           **params)

    def predict_percept(self, implant, t_percept=None):
        # Need to add an additional check before running the base method:
        if isinstance(implant, ProsthesisSystem):
            if implant.eye != self.spatial.eye:
                raise ValueError(f"The implant is in {implant.eye} but the model was "
                                 f"built for {self.spatial.eye}.")
        return super(AxonMapModel, self).predict_percept(implant,
                                                         t_percept=t_percept)<|MERGE_RESOLUTION|>--- conflicted
+++ resolved
@@ -756,10 +756,7 @@
                 axons, pad=True).astype(np.float32)
         elif self.engine == 'torch':
             self.axon_contrib = self.calc_axon_sensitivity(axons, pad=True).astype(np.float32)
-<<<<<<< HEAD
-=======
             self.torchmodel = TorchAxonMapSpatial(self)
->>>>>>> 0024555b
         else: 
             axon_contrib = self.calc_axon_sensitivity(axons)
             self.axon_contrib = np.concatenate(axon_contrib).astype(np.float32)
@@ -979,9 +976,7 @@
         intensities = torch.where(intensities < self.thresh_percept, 0, intensities) # clip if less than thresh_percept
         
         return intensities.T
-
-
-
+    
 
 class AxonMapModel(Model):
     """Axon map model of [Beyeler2019]_ (standalone model)

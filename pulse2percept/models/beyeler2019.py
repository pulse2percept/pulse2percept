"""`AxonMapModel`, `AxonMapSpatial` [Beyeler2019]_"""

import os
import numpy as np
import pickle
from scipy.spatial import cKDTree

import matplotlib.pyplot as plt
from matplotlib.patches import Ellipse

from ..utils import parfor, Watson2014Map
from ..utils.constants import ZORDER
from ..implants import ProsthesisSystem, ElectrodeArray
from ..stimuli import Stimulus
from ..models import Model, SpatialModel
from ._beyeler2019 import (fast_scoreboard, fast_axon_map, fast_jansonius,
                           fast_find_closest_axon)

# Log all warnings.warn() at the WARNING level:
import warnings
import logging
logging.captureWarnings(True)


class ScoreboardSpatial(SpatialModel):
    """Scoreboard model of [Beyeler2019]_ (spatial module only)

    Implements the scoreboard model described in [Beyeler2019]_, where all
    percepts are Gaussian blobs.

    .. note ::

        Use this class if you want to combine the spatial model with a temporal
        model.
        Use :py:class:`~pulse2percept.models.ScoreboardModel` if you want a
        a standalone model.

    Parameters
    ----------
    rho : double, optional
        Exponential decay constant describing phosphene size (microns).
    xrange : (x_min, x_max), optional
        A tuple indicating the range of x values to simulate (in degrees of
        visual angle). In a right eye, negative x values correspond to the
        temporal retina, and positive x values to the nasal retina. In a left
        eye, the opposite is true.
    yrange : tuple, (y_min, y_max), optional
        A tuple indicating the range of y values to simulate (in degrees of
        visual angle). Negative y values correspond to the superior retina,
        and positive y values to the inferior retina.
    xystep : int, double, tuple, optional
        Step size for the range of (x,y) values to simulate (in degrees of
        visual angle). For example, to create a grid with x values [0, 0.5, 1]
        use ``xrange=(0, 1)`` and ``xystep=0.5``.
    grid_type : {'rectangular', 'hexagonal'}, optional
        Whether to simulate points on a rectangular or hexagonal grid
    retinotopy : :py:class:`~pulse2percept.utils.VisualFieldMap`, optional
        An instance of a :py:class:`~pulse2percept.utils.VisualFieldMap`
        object that provides ``ret2dva`` and ``dva2ret`` methods.
        By default, :py:class:`~pulse2percept.utils.Watson2014Map` is
        used.
    n_gray : int, optional
        The number of gray levels to use. If an integer is given, k-means
        clustering is used to compress the color space of the percept into
        ``n_gray`` bins. If None, no compression is performed.
<<<<<<< HEAD
    noise : float or int, optional
        Adds salt-and-pepper noise to each percept frame. An integer will be
        interpreted as the number of pixels to subject to noise in each frame.
        A float between 0 and 1 will be interpreted as a ratio of pixels to
        subject to noise in each frame.
=======
    n_threads: int, optional
            Number of CPU threads to use during parallelization using OpenMP. Defaults to max number of user CPU cores.

>>>>>>> b276418b

    .. important ::

        If you change important model parameters outside the constructor (e.g.,
        by directly setting ``model.xrange = (-10, 10)``), you will have to call
        ``model.build()`` again for your changes to take effect.
    """

    def get_default_params(self):
        """Returns all settable parameters of the scoreboard model"""
        base_params = super(ScoreboardSpatial, self).get_default_params()
        params = {'rho': 100, 'retinotopy': Watson2014Map()}
        return {**base_params, **params}

    def _predict_spatial(self, earray, stim):
        """Predicts the brightness at spatial locations"""
        if not np.allclose([e.z for e in earray.electrode_objects], 0):
            msg = ("Nonzero electrode-retina distances do not have any effect "
                   "on the model output.")
            warnings.warn(msg)
        # This does the expansion of a compact stimulus and a list of
        # electrodes to activation values at X,Y grid locations:
        return fast_scoreboard(stim.data,
                               np.array([earray[e].x for e in stim.electrodes],
                                        dtype=np.float32),
                               np.array([earray[e].y for e in stim.electrodes],
                                        dtype=np.float32),
                               self.grid.xret.ravel(),
                               self.grid.yret.ravel(),
                               self.rho,
                               self.thresh_percept,
                               self.n_threads)


class ScoreboardModel(Model):
    """Scoreboard model of [Beyeler2019]_ (standalone model)

    Implements the scoreboard model described in [Beyeler2019]_, where all
    percepts are Gaussian blobs.

    .. note ::

        Use this class if you want a standalone model.
        Use :py:class:`~pulse2percept.models.ScoreboardSpatial` if you want
        to combine the spatial model with a temporal model.

    Parameters
    ----------
    rho : double, optional
        Exponential decay constant describing phosphene size (microns).
    xrange : (x_min, x_max), optional
        A tuple indicating the range of x values to simulate (in degrees of
        visual angle). In a right eye, negative x values correspond to the
        temporal retina, and positive x values to the nasal retina. In a left
        eye, the opposite is true.
    yrange : tuple, (y_min, y_max), optional
        A tuple indicating the range of y values to simulate (in degrees of
        visual angle). Negative y values correspond to the superior retina,
        and positive y values to the inferior retina.
    xystep : int, double, tuple, optional
        Step size for the range of (x,y) values to simulate (in degrees of
        visual angle). For example, to create a grid with x values [0, 0.5, 1]
        use ``xrange=(0, 1)`` and ``xystep=0.5``.
    grid_type : {'rectangular', 'hexagonal'}, optional
        Whether to simulate points on a rectangular or hexagonal grid
    retinotopy : :py:class:`~pulse2percept.utils.VisualFieldMap`, optional
        An instance of a :py:class:`~pulse2percept.utils.VisualFieldMap`
        object that provides ``ret2dva`` and ``dva2ret`` methods.
        By default, :py:class:`~pulse2percept.utils.Watson2014Map` is
        used.
    n_gray : int, optional
        The number of gray levels to use. If an integer is given, k-means
        clustering is used to compress the color space of the percept into
        ``n_gray`` bins. If None, no compression is performed.
<<<<<<< HEAD
    noise : float or int, optional
        Adds salt-and-pepper noise to each percept frame. An integer will be
        interpreted as the number of pixels to subject to noise in each frame.
        A float between 0 and 1 will be interpreted as a ratio of pixels to
        subject to noise in each frame.
=======
    n_threads: int, optional
        Number of CPU threads to use during parallelization using OpenMP. Defaults to max number of user CPU cores.

>>>>>>> b276418b

    .. important ::

        If you change important model parameters outside the constructor (e.g.,
        by directly setting ``model.xrange = (-10, 10)``), you will have to call
        ``model.build()`` again for your changes to take effect.

    """

    def __init__(self, **params):
        super(ScoreboardModel, self).__init__(spatial=ScoreboardSpatial(),
                                              temporal=None,
                                              **params)


class AxonMapSpatial(SpatialModel):
    """Axon map model of [Beyeler2019]_ (spatial module only)

    Implements the axon map model described in [Beyeler2019]_, where percepts
    are elongated along nerve fiber bundle trajectories of the retina.

    .. note: :

        Use this class if you want to combine the spatial model with a temporal
        model.
        Use: py: class: `~pulse2percept.models.AxonMapModel` if you want a
        a standalone model.

    Parameters
    ----------
    axlambda: double, optional
        Exponential decay constant along the axon(microns).
    rho: double, optional
        Exponential decay constant away from the axon(microns).
    eye: {'RE', LE'}, optional
        Eye for which to generate the axon map.
    xrange : (x_min, x_max), optional
        A tuple indicating the range of x values to simulate (in degrees of
        visual angle). In a right eye, negative x values correspond to the
        temporal retina, and positive x values to the nasal retina. In a left
        eye, the opposite is true.
    yrange : (y_min, y_max), optional
        A tuple indicating the range of y values to simulate (in degrees of
        visual angle). Negative y values correspond to the superior retina,
        and positive y values to the inferior retina.
    xystep : int or double or tuple, optional
        Step size for the range of (x,y) values to simulate (in degrees of
        visual angle). For example, to create a grid with x values [0, 0.5, 1]
        use ``xrange=(0, 1)`` and ``xystep=0.5``.
    grid_type : {'rectangular', 'hexagonal'}, optional
        Whether to simulate points on a rectangular or hexagonal grid
    retinotopy : :py:class:`~pulse2percept.utils.VisualFieldMap`, optional
        An instance of a :py:class:`~pulse2percept.utils.VisualFieldMap`
        object that provides ``ret2dva`` and ``dva2ret`` methods.
        By default, :py:class:`~pulse2percept.utils.Watson2014Map` is
        used.
    n_gray : int, optional
        The number of gray levels to use. If an integer is given, k-means
        clustering is used to compress the color space of the percept into
        ``n_gray`` bins. If None, no compression is performed.
    noise : float or int, optional
        Adds salt-and-pepper noise to each percept frame. An integer will be
        interpreted as the number of pixels to subject to noise in each frame.
        A float between 0 and 1 will be interpreted as a ratio of pixels to
        subject to noise in each frame.
    loc_od, loc_od: (x,y), optional
        Location of the optic disc in degrees of visual angle. Note that the
        optic disc in a left eye will be corrected to have a negative x
        coordinate.
    n_axons: int, optional
        Number of axons to generate.
    axons_range: (min, max), optional
        The range of angles(in degrees) at which axons exit the optic disc.
        This corresponds to the range of $\\phi_0$ values used in
        [Jansonius2009]_.
    n_ax_segments: int, optional
        Number of segments an axon is made of.
    ax_segments_range: (min, max), optional
        Lower and upper bounds for the radial position values(polar coords)
        for each axon.
    min_ax_sensitivity: float, optional
        Axon segments whose contribution to brightness is smaller than this
        value will be pruned to improve computational efficiency. Set to a
        value between 0 and 1. If engine is jax, all other axons will be padded
        to the length enforced by this constraint.
    engine : string, optional
        Engine to use for computation. Options are 'serial', 'cython', and 'jax'.
        Defaults to 'cython'
    axon_pickle: str, optional
        File name in which to store precomputed axon maps.
    ignore_pickle: bool, optional
        A flag whether to ignore the pickle file in future calls to
        ``model.build()``.
    n_threads: int, optional
        Number of CPU threads to use during parallelization using OpenMP. Defaults to max number of user CPU cores.


    .. important ::

        If you change important model parameters outside the constructor (e.g.,
        by directly setting ``model.axlambda = 100``), you will have to call
        ``model.build()`` again for your changes to take effect.

    Notes
    -----
    *  The axon map is not very accurate when the upper bound of
       `ax_segments_range` is greater than 90 deg.
    """

    def __init__(self, **params):
        super(AxonMapSpatial, self).__init__(**params)
        self.axon_contrib = None
        self.axon_idx_start = None
        self.axon_idx_end = None

    def get_default_params(self):
        base_params = super(AxonMapSpatial, self).get_default_params()
        params = {
            # Left or right eye:
            'eye': 'RE',
            'rho': 200,
            'axlambda': 500,
            # Set the (x,y) location of the optic disc:
            'loc_od': (15.5, 1.5),
            'n_axons': 1000,
            'axons_range': (-180, 180),
            # Number of sampling points along the radial axis (polar coords):
            'n_ax_segments': 500,
            # Lower and upper bounds for the radial position values (polar
            # coordinates):
            'ax_segments_range': (0, 50),
            # Axon segments whose contribution to brightness is smaller than
            # this value will be pruned:
            'min_ax_sensitivity': 1e-3,
            # Precomputed axon maps stored in the following file:
            'axon_pickle': 'axons.pickle',
            # You can force a build by ignoring pickles:
            'ignore_pickle': False,
            # Use the Watson transform for dva <=> ret:
            'retinotopy': Watson2014Map()
        }
        return {**base_params, **params}

    def _jansonius2009(self, phi0, beta_sup=-1.9, beta_inf=0.5, eye='RE'):
        """Grows a single axon bundle based on the model by Jansonius (2009)

        This function generates the trajectory of a single nerve fiber bundle
        based on the mathematical model described in [Jansonius2009]_.

        Parameters
        ----------
        phi0: float
            Angular position of the axon at its starting point(polar
            coordinates, degrees). Must be within[-180, 180].
        beta_sup: float, optional
            Scalar value for the superior retina(see Eq. 5, `\beta_s` in the
            paper).
        beta_inf: float, optional
            Scalar value for the inferior retina(see Eq. 6, `\beta_i` in the
            paper.)

        Returns
        -------
        ax_pos: Nx2 array
            Returns a two - dimensional array of axonal positions, where
            ax_pos[0, :] contains the(x, y) coordinates of the axon segment
            closest to the optic disc, and aubsequent row indices move the axon
            away from the optic disc. Number of rows is at most ``n_rho``, but
            might be smaller if the axon crosses the meridian.

        Notes
        -----
        The study did not include axons with phi0 in [-60, 60] deg.

        """
        # Check for the location of the optic disc:
        loc_od = self.loc_od
        if eye.upper() not in ['LE', 'RE']:
            e_s = f"Unknown eye string '{eye}': Choose from 'LE', 'RE'."
            raise ValueError(e_s)
        if eye.upper() == 'LE':
            # The Jansonius model doesn't know about left eyes: We invert the x
            # coordinate of the optic disc here, run the model, and then invert
            # all x coordinates of all axon fibers back.
            loc_od = (-loc_od[0], loc_od[1])
        if np.abs(phi0) > 180.0:
            raise ValueError('phi0 must be within [-180, 180].')
        if self.n_ax_segments < 1:
            raise ValueError('Number of radial sampling points must be >= 1.')
        if np.any(np.array(self.ax_segments_range) < 0):
            raise ValueError('ax_segments_range cannot be negative.')
        if self.ax_segments_range[0] > self.ax_segments_range[1]:
            raise ValueError('Lower bound on rho cannot be larger than the '
                             ' upper bound.')
        is_superior = phi0 > 0
        rho = np.linspace(*self.ax_segments_range, num=self.n_ax_segments,
                          dtype=np.float32)
        if self.engine == 'cython':
            xprime, yprime = fast_jansonius(rho, phi0, beta_sup, beta_inf)
        else:
            if is_superior:
                # Axon is in superior retina, compute `b` (real number) from
                # Eq. 5:
                b = np.exp(beta_sup + 3.9 * np.tanh(-(phi0 - 121.0) / 14.0))
                # Equation 3, `c` a positive real number:
                c = 1.9 + 1.4 * np.tanh((phi0 - 121.0) / 14.0)
            else:
                # Axon is in inferior retina: compute `b` (real number) from
                # Eq. 6:
                b = -np.exp(beta_inf + 1.5 * np.tanh(-(-phi0 - 90.0) / 25.0))
                # Equation 4, `c` a positive real number:
                c = 1.0 + 0.5 * np.tanh((-phi0 - 90.0) / 25.0)

            # Spiral as a function of `rho`:
            phi = phi0 + b * (rho - rho.min()) ** c
            # Convert to Cartesian coordinates:
            xprime = rho * np.cos(np.deg2rad(phi))
            yprime = rho * np.sin(np.deg2rad(phi))
        # Find the array elements where the axon crosses the meridian:
        if is_superior:
            # Find elements in inferior retina
            idx = np.where(yprime < 0)[0]
        else:
            # Find elements in superior retina
            idx = np.where(yprime > 0)[0]
        if idx.size:
            # Keep only up to first occurrence
            xprime = xprime[:idx[0]]
            yprime = yprime[:idx[0]]
        # Adjust coordinate system, having fovea=[0, 0] instead of
        # `loc_od`=[0, 0]:
        xmodel = xprime + loc_od[0]
        ymodel = yprime
        if loc_od[0] > 0:
            # If x-coordinate of optic disc is positive, use Appendix A
            idx = xprime > -loc_od[0]
        else:
            # Else we need to flip the sign
            idx = xprime < -loc_od[0]
        ymodel[idx] = yprime[idx] + loc_od[1] * (xmodel[idx] / loc_od[0]) ** 2
        # In a left eye, need to flip back x coordinates:
        if eye.upper() == 'LE':
            xmodel *= -1
        # Return as Nx2 array:
        return np.vstack((xmodel, ymodel)).astype(np.float32).T

    def grow_axon_bundles(self, n_bundles=None, prune=True):
        """Grow a number of axon bundles

        This method generates the trajectory of a number of nerve fiber
        bundles based on the mathematical model described in [Beyeler2019]_,
        which is based on [Jansonius2009]_.

        Bundles originate at the optic nerve head with initial angle ``phi0``.
        The method generates ``n_bundles`` axon bundles whose ``phi0`` values
        are linearly sampled from ``self.axons_range`` (polar coords).
        Each axon will consist of ``self.n_ax_segments`` segments that span
        ``self.ax_segments_range`` distance from the optic nerve head (polar
        coords).

        Parameters
        ----------
        n_bundles : int, optional
            Number of axon bundles to generate. If None, ``self.n_axons`` is
            used
        prune : bool, optional
            If set to True, will remove axon segments that are outside the
            simulated area ``self.xrange``, ``self.yrange`` for the sake of
            computational efficiency.

        Returns
        -------
        bundles : list of Nx2 arrays
            A list of bundles, where every bundle is an Nx2 array consisting of
            the x,y coordinates of each axon segment (retinal coords, microns). 
            Note that each bundle will most likely have a different N

        """
        if n_bundles is None:
            n_bundles = self.n_axons
        # Build the Jansonius model: Grow a number of axon bundles in all dirs:
        phi = np.linspace(*self.axons_range, num=n_bundles)
        engine = 'serial' if self.engine in ['cython', 'jax'] else self.engine
        bundles = parfor(self._jansonius2009, phi,
                         func_kwargs={'eye': self.eye},
                         engine=engine, n_jobs=self.n_jobs,
                         scheduler=self.scheduler)
        # Keep only non-zero sized bundles:
        bundles = list(filter(lambda x: len(x) > 0, bundles))
        if prune:
            # Remove axon bundles outside the simulated area:
            xmin, xmax = self.xrange
            ymin, ymax = self.yrange
            bundles = list(filter(lambda x: (np.max(x[:, 0]) >= xmin and
                                             np.min(x[:, 0]) <= xmax and
                                             np.max(x[:, 1]) >= ymin and
                                             np.min(x[:, 1]) <= ymax),
                                  bundles))
            # Keep only reasonably sized axon bundles:
            bundles = list(filter(lambda x: len(x) > 10, bundles))
        # Convert to um:
        bundles = [np.array(self.retinotopy.dva2ret(b[:, 0], b[:, 1])).T
                   for b in bundles]
        return bundles

    def find_closest_axon(self, bundles, xret=None, yret=None,
                          return_index=False):
        """Finds the closest axon segment for a point on the retina

        This function will search a number of nerve fiber bundles (``bundles``)
        and return the bundle that is closest to a particular point (or list of
        points) on the retinal surface (``xret``, ``yret``).

        Parameters
        ----------
        bundles : list of Nx2 arrays
            A list of bundles, where every bundle is an Nx2 array consisting of
            the x,y coordinates of each axon segment (retinal coords, microns). 
            Note that each bundle will most likely have a different N
        xret, yret : scalar or list of scalars
            The x,y location on the retina (in microns, where the fovea is the
            origin) for which to find the closests axon.
        return_index : bool, optional
            If True, the function will also return the index into ``bundles``
            that represents the closest axon

        Returns
        -------
        axon : Nx2 array or list of Nx2 arrays
            For each point in (xret, yret), returns an Nx2 array that represents
            the closest axon to that point. Each row in the array contains the
            x,y retinal coordinates (microns) of a particular axon segment.
        idx_axon : scalar or list of scalars, optional
            If ``return_index`` is True, also returns the index in ``bundles``
            of the closest axon (or list of closest axons).

        """
        if len(bundles) <= 0:
            raise ValueError("bundles must have length greater than zero")
        if xret is None:
            xret = self.grid.xret
        if yret is None:
            yret = self.grid.yret
        xret = np.asarray(xret, dtype=np.float32)
        yret = np.asarray(yret, dtype=np.float32)
        # For every axon segment, store the corresponding axon ID:
        axon_idx = [[idx] * len(ax) for idx, ax in enumerate(bundles)]
        axon_idx = [item for sublist in axon_idx for item in sublist]
        axon_idx = np.array(axon_idx, dtype=np.uint32)
        # Build a long list of all axon segments - their corresponding axon IDs
        # is given by `axon_idx` above:
        flat_bundles = np.concatenate(bundles)
        kdtree = cKDTree(flat_bundles, leafsize=60)
        # Create query list of xy pairs
        query = np.stack((xret.ravel(), yret.ravel()), axis=1)
        # Find index of closest segment
        _, closest_seg = kdtree.query(query)

        # Look up the axon ID for every axon segment:
        closest_idx = axon_idx[closest_seg]
        if len(closest_idx) == 1:
            closest_idx = closest_idx[0]
            closest_axon = bundles[closest_idx]
        else:
            closest_axon = [bundles[n] for n in closest_idx]
        if return_index:
            return closest_axon, closest_idx
        return closest_axon

    def calc_axon_sensitivity(self, bundles, pad=False):
        """Calculate the sensitivity of each axon segment to electrical current

        This function combines the x,y coordinates of each bundle segment with
        a sensitivity value that depends on the distance of the segment to the
        cell body and ``self.axlambda``.

        The number of ``bundles`` must equal the number of points on
        `self.grid``. The function will then assume that the i-th bundle passes
        through the i-th point on the grid. This is used to determine the bundle
        segment that is closest to the i-th point on the grid, and to cut off
        all segments that extend beyond the soma. This effectively transforms
        a *bundle* into an *axon*, where the first axon segment now corresponds
        with the i-th location of the grid.

        After that, each axon segment gets a sensitivity value that depends
        on the distance of the segment to the soma (with decay rate 
        ``self.axlambda``). This is typically done during the build process, so
        that the only work left to do during run time is to multiply the
        sensitivity value with the current applied to each segment.

        If pad is True (set when engine is 'jax'), axons are padded to all have 
        the same length as the longest axon

        Parameters
        ----------
        bundles : list of Nx2 arrays
            A list of bundles, where every bundle is an Nx2 array consisting of
            the x,y coordinates of each axon segment (retinal coords, microns). 
            Note that each bundle will most likely have a different N

        Returns
        -------
        axon_contrib : numpy array with shape (n_points, axon_length, 3)
            An array of axon segments and sensitivity values. Each entry in the
            array is a Nx3 array, where the first two columns contain the retinal
            coordinates of each axon segment (microns), and the third column
            contains the sensitivity of the segment to electrical current.
            The latter depends on ``self.axlambda``. axon_length is set to the 
            maximum length of any axon after being trimmed due to min_sensitivity 

        """
        xyret = np.column_stack((self.grid.xret.ravel(),
                                 self.grid.yret.ravel()))
        # Only include axon segments that are < `max_d2` from the soma. These
        # axon segments will have `sensitivity` > `self.min_ax_sensitivity`:
        max_d2 = -2.0 * self.axlambda ** 2 * np.log(self.min_ax_sensitivity)
        axon_contrib = []
        for xy, bundle in zip(xyret, bundles):
            idx = np.argmin((bundle[:, 0] - xy[0]) ** 2 +
                            (bundle[:, 1] - xy[1]) ** 2)
            # Cut off the part of the fiber that goes beyond the soma:
            axon = np.flipud(bundle[0: idx + 1, :])
            # Add the exact location of the soma:
            axon = np.concatenate((xy.reshape((1, -1)), axon), axis=0)
            # For every axon segment, calculate distance from soma by
            # summing up the individual distances between neighboring axon
            # segments (by "walking along the axon"):
            d2 = np.cumsum(np.sqrt(np.diff(axon[:, 0], axis=0) ** 2 +
                                   np.diff(axon[:, 1], axis=0) ** 2)) ** 2
            idx_d2 = d2 < max_d2
            sensitivity = np.exp(-d2[idx_d2] / (2.0 * self.axlambda ** 2))
            idx_d2 = np.concatenate(([False], idx_d2))
            contrib = np.column_stack((axon[idx_d2, :], sensitivity))
            axon_contrib.append(contrib)

        if pad:
            # pad to length of longest axon
            axon_length = max([len(axon) for axon in axon_contrib])
            axon_sensitivities = np.zeros((len(axon_contrib), axon_length, 3))
            for i, axon in enumerate(axon_contrib):
                original_len = len(axon)
                if original_len >= axon_length:
                    axon_sensitivities[i] = axon[:axon_length]
                elif original_len != 0:
                    axon_sensitivities[i, :original_len] = axon
                    axon_sensitivities[i, original_len:] = axon[-1]

            del axon_contrib
            return axon_sensitivities
        else:
            return axon_contrib

    def calc_bundle_tangent(self, xc, yc):
        """Calculates orientation of fiber bundle tangent at (xc, yc)

        Parameters
        ----------
        xc, yc: float
            (x, y) retinal location of point at which to calculate bundle 
            orientation in microns.

        Returns
        -------
        tangent : scalar
            An angle in radians
        """
        # Check for scalar:
        if isinstance(xc, (list, np.ndarray)):
            raise TypeError("xc must be a scalar")
        if isinstance(yc, (list, np.ndarray)):
            raise TypeError("yc must be a scalar")
        # Find the fiber bundle closest to (xc, yc):
        bundles = self.grow_axon_bundles()
        bundle = self.find_closest_axon(bundles, xret=xc, yret=yc)
        # For that bundle, find the bundle segment closest to (xc, yc):
        idx = np.argmin((bundle[:, 0] - xc) ** 2 + (bundle[:, 1] - yc) ** 2)
        # Calculate orientation from atan2(dy, dx):
        if idx == 0:
            # Bundle index 0: there's no index -1
            dx = bundle[1, :] - bundle[0, :]
        elif idx == bundle.shape[0] - 1:
            # Bundle index -1: there's no index len(bundle)
            dx = bundle[-1, :] - bundle[-2, :]
        else:
            # Else: Look at previous and subsequent segments:
            dx = (bundle[idx + 1, :] - bundle[idx - 1, :]) / 2
        dx[1] *= -1
        tangent = np.arctan2(*dx[::-1])
        # Confine to (-pi/2, pi/2):
        if tangent < np.deg2rad(-90):
            tangent += np.deg2rad(180)
        if tangent > np.deg2rad(90):
            tangent -= np.deg2rad(180)
        return tangent

    def _correct_loc_od(self):
        if self.eye.upper() == 'LE':
            # In a left eye, the optic disc must have a negative x coordinate:
            self.loc_od = (-np.abs(self.loc_od[0]), self.loc_od[1])
        elif self.eye.upper() == 'RE':
            # In a right eye, the optic disc must have a positive x coordinate:
            self.loc_od = (np.abs(self.loc_od[0]), self.loc_od[1])
        else:
            err_str = (f"Eye should be either 'LE' or 'RE', not {self.eye}.")
            raise ValueError(err_str)

    def _build(self):
        if self.axlambda < 10:
            raise ValueError('"axlambda" < 10 is not supported by this model. '
                             'Consider using ScoreboardModel instead.')
        # In a left eye, the OD must have a negative x coordinate:
        self._correct_loc_od()
        # Check whether pickle file needs to be rebuilt:
        need_axons = False
        if self.ignore_pickle:
            need_axons = True
        else:
            # Check if math for Jansonius model has been done before:
            if os.path.isfile(self.axon_pickle):
                params, axons = pickle.load(open(self.axon_pickle, 'rb'))
                for key, value in params.items():
                    if (not hasattr(self, key) or
                            not np.allclose(getattr(self, key), value)):
                        need_axons = True
                        break
            else:
                need_axons = True
        # Build the Jansonius model: Grow a number of axon bundles in all dirs:
        if need_axons:
            bundles = self.grow_axon_bundles()
            axons = self.find_closest_axon(bundles)
            if type(axons) != list:
                axons = [axons]
        # Calculate axon contributions (depends on engine):
        # If engine is cython or serial:
        #   Axon contribution is a list of (differently shaped) NumPy arrays,
        #   and a list cannot be accessed in parallel without the gil. Instead
        #   we need to concatenate it into a really long Nx3 array, and pass the
        #   start and end indices of each slice:
        # If engine is jax:
        #   All axons are the same length, so Axon contribution is an array with
        #   shape (n, axon_length, 3)
        if self.engine == 'jax':
            self.axon_contrib = self.calc_axon_sensitivity(
                axons, pad=True).astype(np.float32)
        else:
            axon_contrib = self.calc_axon_sensitivity(axons)
            self.axon_contrib = np.concatenate(axon_contrib).astype(np.float32)
            len_axons = [a.shape[0] for a in axon_contrib]
            self.axon_idx_end = np.cumsum(len_axons)
            self.axon_idx_start = self.axon_idx_end - np.array(len_axons)
        if need_axons:
            # Pickle axons along with all important parameters:
            params = {'loc_od': self.loc_od,
                      'n_axons': self.n_axons, 'axons_range': self.axons_range,
                      'xrange': self.xrange, 'yrange': self.yrange,
                      'xystep': self.xystep, 'n_ax_segments': self.n_ax_segments,
                      'ax_segments_range': self.ax_segments_range}
            pickle.dump((params, axons), open(self.axon_pickle, 'wb'))

    def _predict_spatial(self, earray, stim):
        """Predicts the brightness at specific times ``t``"""
        if not np.allclose([e.z for e in earray.electrode_objects], 0):
            msg = ("Nonzero electrode-retina distances do not have any effect "
                   "on the model output.")
            warnings.warn(msg)
        # This does the expansion of a compact stimulus and a list of
        # electrodes to activation values at X,Y grid locations:
        if self.engine != 'jax':
            return fast_axon_map(stim.data,
                                 np.array([earray[e].x for e in stim.electrodes],
                                          dtype=np.float32),
                                 np.array([earray[e].y for e in stim.electrodes],
                                          dtype=np.float32),
                                 self.axon_contrib,
                                 self.axon_idx_start.astype(np.uint32),
                                 self.axon_idx_end.astype(np.uint32),
                                 self.rho,
                                 self.thresh_percept,
                                 self.n_threads)
        else:
            raise NotImplementedError("Jax will be supported in future release")

    def plot(self, use_dva=False, style='hull', annotate=True, autoscale=True,
             ax=None, figsize=None):
        """Plot the axon map

        Parameters
        ----------
        use_dva : bool, optional
            Uses degrees of visual angle (dva) if True, else retinal
            coordinates (microns)
        style : {'hull', 'scatter', 'cell'}, optional
            Grid plotting style:

            * 'hull': Show the convex hull of the grid (that is, the outline of
              the smallest convex set that contains all grid points).
            * 'scatter': Scatter plot all grid points
            * 'cell': Show the outline of each grid cell as a polygon. Note that
              this can be costly for a high-resolution grid.
        annotate : bool, optional
            Flag whether to label the four retinal quadrants
        autoscale : bool, optional
            Whether to adjust the x,y limits of the plot
        ax : matplotlib.axes._subplots.AxesSubplot, optional
            A Matplotlib axes object. If None, will either use the current axes
            (if exists) or create a new Axes object
        figsize : (float, float), optional
            Desired (width, height) of the figure in inches

        """
        if ax is None:
            ax = plt.gca()
        if figsize is not None:
            ax.figure.set_size_inches(figsize)
        ax.set_facecolor('white')
        ax.set_aspect('equal')

        # In a left eye, the OD must have a negative x coordinate:
        self._correct_loc_od()

        # Grow axon bundles to be drawn:
        axon_bundles = self.grow_axon_bundles(n_bundles=100, prune=False)

        if use_dva:
            # Use degrees of visual angle (dva) as axis unit:
            units = 'degrees of visual angle'
            # Make sure we're filling the simulated area, rounded up/down,
            # but no smaller than (-18, 18):
            xmin = min(np.floor(self.xrange[0] / 3) * 3, -18)
            xmax = max(np.ceil(self.xrange[1] / 3) * 3, 18)
            ymin = min(np.floor(self.yrange[0] / 3) * 3, -18)
            ymax = max(np.ceil(self.yrange[1] / 3) * 3, 18)
            od_xy = self.loc_od
            od_w = 6.44
            od_h = 6.85
            grid_transform = None
            # Flip y upside down for dva:
            axon_bundles = [np.array(self.retinotopy.ret2dva(bundle[:, 0],
                                                             -bundle[:, 1])).T
                            for bundle in axon_bundles]
            labels = ['upper', 'lower', 'left', 'right']
        else:
            # Use retinal coordinates (microns) as axis unit.
            units = 'microns'
            # Make sure we're filling the simulated area, rounded up/down,
            # but no smaller than (-5000, 5000):
            xmin, ymin = self.retinotopy.dva2ret(self.xrange[0], self.yrange[0])
            xmin = min(np.floor(xmin / 1000) * 1000, -5000)
            ymin = min(np.floor(ymin / 1000) * 1000, -5000)
            xmax, ymax = self.retinotopy.dva2ret(self.xrange[1], self.yrange[1])
            xmax = max(np.ceil(xmax / 1000) * 1000, 5000)
            ymax = max(np.ceil(ymax / 1000) * 1000, 5000)
            od_xy = self.retinotopy.dva2ret(*self.loc_od)
            od_w = 1770
            od_h = 1880
            grid_transform = self.retinotopy.dva2ret
            if self.eye == 'RE':
                labels = ['superior', 'inferior', 'temporal', 'nasal']
            else:
                labels = ['superior', 'inferior', 'nasal', 'temporal']

        # Draw axon pathways:
        for bundle in axon_bundles:
            # Set segments outside the drawing window to NaN:
            x_idx = np.logical_or(bundle[:, 0] < xmin, bundle[:, 0] > xmax)
            bundle[x_idx, 0] = np.nan
            y_idx = np.logical_or(bundle[:, 1] < ymin, bundle[:, 1] > ymax)
            bundle[y_idx, 1] = np.nan
            ax.plot(bundle[:, 0], bundle[:, 1], c=(0.6, 0.6, 0.6),
                    linewidth=2, zorder=ZORDER['background'])
        # Show elliptic optic nerve head (width/height are averages from
        # the human retina literature):
        ax.add_patch(Ellipse(od_xy, width=od_w, height=od_h, alpha=1,
                             color='white', zorder=ZORDER['background'] + 1))
        # Show extent of simulated grid:
        if self.is_built:
            self.grid.plot(ax=ax, transform=grid_transform, style=style,
                           zorder=ZORDER['background'] + 2)
        ax.set_xlabel(f'x ({units})')
        ax.set_ylabel(f'y ({units})')
        if autoscale:
            ax.axis((xmin, xmax, ymin, ymax))
        if annotate:
            ann = ax.inset_axes([0.05, 0.05, 0.2, 0.2],
                                zorder=ZORDER['annotate'])
            ann.annotate('', (0.5, 1), (0.5, 0),
                         arrowprops={'arrowstyle': '<->'})
            ann.annotate('', (1, 0.5), (0, 0.5),
                         arrowprops={'arrowstyle': '<->'})
            positions = [(0.5, 1), (0.5, 0), (0, 0.5), (1, 0.5)]
            valign = ['bottom', 'top', 'center', 'center']
            rots = [0, 0, 90, -90]
            for label, pos, va, rot in zip(labels, positions, valign, rots):
                ann.annotate(label, pos, ha='center', va=va, rotation=rot)
            ann.axis('off')
            ann.set_xticks([])
            ann.set_yticks([])
        return ax


class AxonMapModel(Model):
    """Axon map model of [Beyeler2019]_ (standalone model)

    Implements the axon map model described in [Beyeler2019]_, where percepts
    are elongated along nerve fiber bundle trajectories of the retina.

    .. note: :

        Use this class if you want a standalone model.
        Use: py: class: `~pulse2percept.models.AxonMapSpatial` if you want
        to combine the spatial model with a temporal model.

    Parameters
    ----------
    axlambda: double, optional
        Exponential decay constant along the axon(microns).
    rho: double, optional
        Exponential decay constant away from the axon(microns).
    eye: {'RE', LE'}, optional
        Eye for which to generate the axon map.
    xrange : (x_min, x_max), optional
        A tuple indicating the range of x values to simulate (in degrees of
        visual angle). In a right eye, negative x values correspond to the
        temporal retina, and positive x values to the nasal retina. In a left
        eye, the opposite is true.
    yrange : (y_min, y_max), optional
        A tuple indicating the range of y values to simulate (in degrees of
        visual angle). Negative y values correspond to the superior retina,
        and positive y values to the inferior retina.
    xystep : int or double or tuple, optional
        Step size for the range of (x,y) values to simulate (in degrees of
        visual angle). For example, to create a grid with x values [0, 0.5, 1]
        use ``xrange=(0, 1)`` and ``xystep=0.5``.
    grid_type : {'rectangular', 'hexagonal'}, optional
        Whether to simulate points on a rectangular or hexagonal grid
    retinotopy : :py:class:`~pulse2percept.utils.VisualFieldMap`, optional
        An instance of a :py:class:`~pulse2percept.utils.VisualFieldMap`
        object that provides ``ret2dva`` and ``dva2ret`` methods.
        By default, :py:class:`~pulse2percept.utils.Watson2014Map` is
        used.
    n_gray : int, optional
        The number of gray levels to use. If an integer is given, k-means
        clustering is used to compress the color space of the percept into
        ``n_gray`` bins. If None, no compression is performed.
    noise : float or int, optional
        Adds salt-and-pepper noise to each percept frame. An integer will be
        interpreted as the number of pixels to subject to noise in each frame.
        A float between 0 and 1 will be interpreted as a ratio of pixels to
        subject to noise in each frame.
    loc_od, loc_od: (x,y), optional
        Location of the optic disc in degrees of visual angle. Note that the
        optic disc in a left eye will be corrected to have a negative x
        coordinate.
    n_axons: int, optional
        Number of axons to generate.
    axons_range: (min, max), optional
        The range of angles(in degrees) at which axons exit the optic disc.
        This corresponds to the range of $\\phi_0$ values used in
        [Jansonius2009]_.
    n_ax_segments: int, optional
        Number of segments an axon is made of.
    ax_segments_range: (min, max), optional
        Lower and upper bounds for the radial position values(polar coords)
        for each axon.
    min_ax_sensitivity: float, optional
        Axon segments whose contribution to brightness is smaller than this
        value will be pruned to improve computational efficiency. Set to a
        value between 0 and 1. If engine is jax, all other axons will be padded
        to the length enforced by this constraint.
    engine : string, optional
        Engine to use for computation. Options are 'serial', 'cython', and 'jax'.
        Defaults to 'cython'
    axon_pickle: str, optional
        File name in which to store precomputed axon maps.
    ignore_pickle: bool, optional
        A flag whether to ignore the pickle file in future calls to
        ``model.build()``.
    n_threads: int, optional
        Number of CPU threads to use during parallelization using OpenMP. Defaults to max number of user CPU cores.


    .. important::

        If you change important model parameters outside the constructor (e.g.,
        by directly setting ``model.axlambda = 100``), you will have to call
        ``model.build()`` again for your changes to take effect.

    Notes
    -----
    *  The axon map is not very accurate when the upper bound of
       `ax_segments_range` is greater than 90 deg.
    """

    def __init__(self, **params):
        super(AxonMapModel, self).__init__(spatial=AxonMapSpatial(),
                                           temporal=None,
                                           **params)

    def predict_percept(self, implant, t_percept=None):
        # Need to add an additional check before running the base method:
        if isinstance(implant, ProsthesisSystem):
            if implant.eye != self.spatial.eye:
                raise ValueError(f"The implant is in {implant.eye} but the model was "
                                 f"built for {self.spatial.eye}.")
        return super(AxonMapModel, self).predict_percept(implant,
                                                         t_percept=t_percept)<|MERGE_RESOLUTION|>--- conflicted
+++ resolved
@@ -63,17 +63,16 @@
         The number of gray levels to use. If an integer is given, k-means
         clustering is used to compress the color space of the percept into
         ``n_gray`` bins. If None, no compression is performed.
-<<<<<<< HEAD
     noise : float or int, optional
         Adds salt-and-pepper noise to each percept frame. An integer will be
         interpreted as the number of pixels to subject to noise in each frame.
         A float between 0 and 1 will be interpreted as a ratio of pixels to
         subject to noise in each frame.
-=======
+
     n_threads: int, optional
             Number of CPU threads to use during parallelization using OpenMP. Defaults to max number of user CPU cores.
 
->>>>>>> b276418b
+
 
     .. important ::
 
@@ -148,17 +147,15 @@
         The number of gray levels to use. If an integer is given, k-means
         clustering is used to compress the color space of the percept into
         ``n_gray`` bins. If None, no compression is performed.
-<<<<<<< HEAD
     noise : float or int, optional
         Adds salt-and-pepper noise to each percept frame. An integer will be
         interpreted as the number of pixels to subject to noise in each frame.
         A float between 0 and 1 will be interpreted as a ratio of pixels to
         subject to noise in each frame.
-=======
     n_threads: int, optional
         Number of CPU threads to use during parallelization using OpenMP. Defaults to max number of user CPU cores.
 
->>>>>>> b276418b
+
 
     .. important ::
 
@@ -940,8 +937,7 @@
     n_threads: int, optional
         Number of CPU threads to use during parallelization using OpenMP. Defaults to max number of user CPU cores.
 
-
-    .. important::
+    .. important ::
 
         If you change important model parameters outside the constructor (e.g.,
         by directly setting ``model.axlambda = 100``), you will have to call

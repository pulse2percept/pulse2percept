"""`AxonMapModel`, `AxonMapSpatial` [Beyeler2019]_"""

import os
import numpy as np
import pickle
from scipy.spatial import cKDTree

import matplotlib.pyplot as plt
from matplotlib.patches import Ellipse

from ..utils import parfor, Watson2014Map
from ..utils.constants import ZORDER
from ..implants import ProsthesisSystem, ElectrodeArray
from ..stimuli import Stimulus
from ..models import Model, SpatialModel
from ._beyeler2019 import (fast_scoreboard, fast_axon_map, fast_jansonius,
                           fast_find_closest_axon)

# Log all warnings.warn() at the WARNING level:
import warnings
import logging
logging.captureWarnings(True)


class ScoreboardSpatial(SpatialModel):
    """Scoreboard model of [Beyeler2019]_ (spatial module only)

    Implements the scoreboard model described in [Beyeler2019]_, where all
    percepts are Gaussian blobs.

    .. note ::

        Use this class if you want to combine the spatial model with a temporal
        model.
        Use :py:class:`~pulse2percept.models.ScoreboardModel` if you want a
        a standalone model.

    Parameters
    ----------
    rho : double, optional
        Exponential decay constant describing phosphene size (microns).
    xrange : (x_min, x_max), optional
        A tuple indicating the range of x values to simulate (in degrees of
        visual angle). In a right eye, negative x values correspond to the
        temporal retina, and positive x values to the nasal retina. In a left
        eye, the opposite is true.
    yrange : tuple, (y_min, y_max), optional
        A tuple indicating the range of y values to simulate (in degrees of
        visual angle). Negative y values correspond to the superior retina,
        and positive y values to the inferior retina.
    xystep : int, double, tuple, optional
        Step size for the range of (x,y) values to simulate (in degrees of
        visual angle). For example, to create a grid with x values [0, 0.5, 1]
        use ``xrange=(0, 1)`` and ``xystep=0.5``.
    grid_type : {'rectangular', 'hexagonal'}, optional
        Whether to simulate points on a rectangular or hexagonal grid
    retinotopy : :py:class:`~pulse2percept.utils.VisualFieldMap`, optional
        An instance of a :py:class:`~pulse2percept.utils.VisualFieldMap`
        object that provides ``ret2dva`` and ``dva2ret`` methods.
        By default, :py:class:`~pulse2percept.utils.Watson2014Map` is
        used.
<<<<<<< HEAD
    noise : float or int, optional
        Adds salt-and-pepper noise to each percept frame. An integer will be
        interpreted as the number of pixels to subject to noise in each frame.
        A float between 0 and 1 will be interpreted as a ratio of pixels to
        subject to noise in each frame.
=======
    n_gray : int, optional
        The number of gray levels to use. If an integer is given, k-means
        clustering is used to compress the color space of the percept into
        ``n_gray`` bins. If None, no compression is performed.
>>>>>>> 67e0f235

    .. important ::

        If you change important model parameters outside the constructor (e.g.,
        by directly setting ``model.xrange = (-10, 10)``), you will have to call
        ``model.build()`` again for your changes to take effect.
    """

    def get_default_params(self):
        """Returns all settable parameters of the scoreboard model"""
        base_params = super(ScoreboardSpatial, self).get_default_params()
        params = {'rho': 100, 'retinotopy': Watson2014Map()}
        return {**base_params, **params}

    def _predict_spatial(self, earray, stim):
        """Predicts the brightness at spatial locations"""
        if not np.allclose([e.z for e in earray.electrode_objects], 0):
            msg = ("Nonzero electrode-retina distances do not have any effect "
                   "on the model output.")
            warnings.warn(msg)
        # This does the expansion of a compact stimulus and a list of
        # electrodes to activation values at X,Y grid locations:
        return fast_scoreboard(stim.data,
                               np.array([earray[e].x for e in stim.electrodes],
                                        dtype=np.float32),
                               np.array([earray[e].y for e in stim.electrodes],
                                        dtype=np.float32),
                               self.grid.xret.ravel(),
                               self.grid.yret.ravel(),
                               self.rho,
                               self.thresh_percept)


class ScoreboardModel(Model):
    """Scoreboard model of [Beyeler2019]_ (standalone model)

    Implements the scoreboard model described in [Beyeler2019]_, where all
    percepts are Gaussian blobs.

    .. note ::

        Use this class if you want a standalone model.
        Use :py:class:`~pulse2percept.models.ScoreboardSpatial` if you want
        to combine the spatial model with a temporal model.

    rho : double, optional
        Exponential decay constant describing phosphene size (microns).
    xrange : (x_min, x_max), optional
        A tuple indicating the range of x values to simulate (in degrees of
        visual angle). In a right eye, negative x values correspond to the
        temporal retina, and positive x values to the nasal retina. In a left
        eye, the opposite is true.
    yrange : tuple, (y_min, y_max), optional
        A tuple indicating the range of y values to simulate (in degrees of
        visual angle). Negative y values correspond to the superior retina,
        and positive y values to the inferior retina.
    xystep : int, double, tuple, optional
        Step size for the range of (x,y) values to simulate (in degrees of
        visual angle). For example, to create a grid with x values [0, 0.5, 1]
        use ``xrange=(0, 1)`` and ``xystep=0.5``.
    grid_type : {'rectangular', 'hexagonal'}, optional
        Whether to simulate points on a rectangular or hexagonal grid
    retinotopy : :py:class:`~pulse2percept.utils.VisualFieldMap`, optional
        An instance of a :py:class:`~pulse2percept.utils.VisualFieldMap`
        object that provides ``ret2dva`` and ``dva2ret`` methods.
        By default, :py:class:`~pulse2percept.utils.Watson2014Map` is
        used.
<<<<<<< HEAD
    noise : float or int, optional
        Adds salt-and-pepper noise to each percept frame. An integer will be
        interpreted as the number of pixels to subject to noise in each frame.
        A float between 0 and 1 will be interpreted as a ratio of pixels to
        subject to noise in each frame.
=======
    n_gray : int, optional
        The number of gray levels to use. If an integer is given, k-means
        clustering is used to compress the color space of the percept into
        ``n_gray`` bins. If None, no compression is performed.
>>>>>>> 67e0f235

    .. important ::

        If you change important model parameters outside the constructor (e.g.,
        by directly setting ``model.xrange = (-10, 10)``), you will have to call
        ``model.build()`` again for your changes to take effect.

    """

    def __init__(self, **params):
        super(ScoreboardModel, self).__init__(spatial=ScoreboardSpatial(),
                                              temporal=None,
                                              **params)


class AxonMapSpatial(SpatialModel):
    """Axon map model of [Beyeler2019]_ (spatial module only)

    Implements the axon map model described in [Beyeler2019]_, where percepts
    are elongated along nerve fiber bundle trajectories of the retina.

    .. note: :

        Use this class if you want to combine the spatial model with a temporal
        model.
        Use: py: class: `~pulse2percept.models.AxonMapModel` if you want a
        a standalone model.

    Parameters
    ----------
    axlambda: double, optional
        Exponential decay constant along the axon(microns).
    rho: double, optional
        Exponential decay constant away from the axon(microns).
    eye: {'RE', LE'}, optional
        Eye for which to generate the axon map.
    xrange : (x_min, x_max), optional
        A tuple indicating the range of x values to simulate (in degrees of
        visual angle). In a right eye, negative x values correspond to the
        temporal retina, and positive x values to the nasal retina. In a left
        eye, the opposite is true.
    yrange : (y_min, y_max), optional
        A tuple indicating the range of y values to simulate (in degrees of
        visual angle). Negative y values correspond to the superior retina,
        and positive y values to the inferior retina.
    xystep : int or double or tuple, optional
        Step size for the range of (x,y) values to simulate (in degrees of
        visual angle). For example, to create a grid with x values [0, 0.5, 1]
        use ``xrange=(0, 1)`` and ``xystep=0.5``.
    grid_type : {'rectangular', 'hexagonal'}, optional
        Whether to simulate points on a rectangular or hexagonal grid
    retinotopy : :py:class:`~pulse2percept.utils.VisualFieldMap`, optional
        An instance of a :py:class:`~pulse2percept.utils.VisualFieldMap`
        object that provides ``ret2dva`` and ``dva2ret`` methods.
        By default, :py:class:`~pulse2percept.utils.Watson2014Map` is
        used.
<<<<<<< HEAD
    noise : float or int, optional
        Adds salt-and-pepper noise to each percept frame. An integer will be
        interpreted as the number of pixels to subject to noise in each frame.
        A float between 0 and 1 will be interpreted as a ratio of pixels to
        subject to noise in each frame.
=======
    n_gray : int, optional
        The number of gray levels to use. If an integer is given, k-means
        clustering is used to compress the color space of the percept into
        ``n_gray`` bins. If None, no compression is performed.
>>>>>>> 67e0f235
    loc_od, loc_od: (x,y), optional
        Location of the optic disc in degrees of visual angle. Note that the
        optic disc in a left eye will be corrected to have a negative x
        coordinate.
    n_axons: int, optional
        Number of axons to generate.
    axons_range: (min, max), optional
        The range of angles(in degrees) at which axons exit the optic disc.
        This corresponds to the range of $\\phi_0$ values used in
        [Jansonius2009]_.
    n_ax_segments: int, optional
        Number of segments an axon is made of.
    ax_segments_range: (min, max), optional
        Lower and upper bounds for the radial position values(polar coords)
        for each axon.
    min_ax_sensitivity: float, optional
        Axon segments whose contribution to brightness is smaller than this
        value will be pruned to improve computational efficiency. Set to a
        value between 0 and 1. If engine is jax, all other axons will be padded
        to the length enforced by this constraint.
    engine : string, optional
        Engine to use for computation. Options are 'serial', 'cython', and 'jax'.
        Defaults to 'cython'
    axon_pickle: str, optional
        File name in which to store precomputed axon maps.
    ignore_pickle: bool, optional
        A flag whether to ignore the pickle file in future calls to
        ``model.build()``.

    .. important ::

        If you change important model parameters outside the constructor (e.g.,
        by directly setting ``model.axlambda = 100``), you will have to call
        ``model.build()`` again for your changes to take effect.

    Notes
    -----
    *  The axon map is not very accurate when the upper bound of
       `ax_segments_range` is greater than 90 deg.
    """

    def __init__(self, **params):
        super(AxonMapSpatial, self).__init__(**params)
        self.axon_contrib = None
        self.axon_idx_start = None
        self.axon_idx_end = None

    def get_default_params(self):
        base_params = super(AxonMapSpatial, self).get_default_params()
        params = {
            # Left or right eye:
            'eye': 'RE',
            'rho': 200,
            'axlambda': 500,
            # Set the (x,y) location of the optic disc:
            'loc_od': (15.5, 1.5),
            'n_axons': 1000,
            'axons_range': (-180, 180),
            # Number of sampling points along the radial axis (polar coords):
            'n_ax_segments': 500,
            # Lower and upper bounds for the radial position values (polar
            # coordinates):
            'ax_segments_range': (0, 50),
            # Axon segments whose contribution to brightness is smaller than
            # this value will be pruned:
            'min_ax_sensitivity': 1e-3,
            # Precomputed axon maps stored in the following file:
            'axon_pickle': 'axons.pickle',
            # You can force a build by ignoring pickles:
            'ignore_pickle': False,
            # Use the Watson transform for dva <=> ret:
            'retinotopy': Watson2014Map()
        }
        return {**base_params, **params}

    def _jansonius2009(self, phi0, beta_sup=-1.9, beta_inf=0.5, eye='RE'):
        """Grows a single axon bundle based on the model by Jansonius (2009)

        This function generates the trajectory of a single nerve fiber bundle
        based on the mathematical model described in [Jansonius2009]_.

        Parameters
        ----------
        phi0: float
            Angular position of the axon at its starting point(polar
            coordinates, degrees). Must be within[-180, 180].
        beta_sup: float, optional
            Scalar value for the superior retina(see Eq. 5, `\beta_s` in the
            paper).
        beta_inf: float, optional
            Scalar value for the inferior retina(see Eq. 6, `\beta_i` in the
            paper.)

        Returns
        -------
        ax_pos: Nx2 array
            Returns a two - dimensional array of axonal positions, where
            ax_pos[0, :] contains the(x, y) coordinates of the axon segment
            closest to the optic disc, and aubsequent row indices move the axon
            away from the optic disc. Number of rows is at most ``n_rho``, but
            might be smaller if the axon crosses the meridian.

        Notes
        -----
        The study did not include axons with phi0 in [-60, 60] deg.

        """
        # Check for the location of the optic disc:
        loc_od = self.loc_od
        if eye.upper() not in ['LE', 'RE']:
            e_s = "Unknown eye string '%s': Choose from 'LE', 'RE'." % eye
            raise ValueError(e_s)
        if eye.upper() == 'LE':
            # The Jansonius model doesn't know about left eyes: We invert the x
            # coordinate of the optic disc here, run the model, and then invert
            # all x coordinates of all axon fibers back.
            loc_od = (-loc_od[0], loc_od[1])
        if np.abs(phi0) > 180.0:
            raise ValueError('phi0 must be within [-180, 180].')
        if self.n_ax_segments < 1:
            raise ValueError('Number of radial sampling points must be >= 1.')
        if np.any(np.array(self.ax_segments_range) < 0):
            raise ValueError('ax_segments_range cannot be negative.')
        if self.ax_segments_range[0] > self.ax_segments_range[1]:
            raise ValueError('Lower bound on rho cannot be larger than the '
                             ' upper bound.')
        is_superior = phi0 > 0
        rho = np.linspace(*self.ax_segments_range, num=self.n_ax_segments,
                          dtype=np.float32)
        if self.engine == 'cython':
            xprime, yprime = fast_jansonius(rho, phi0, beta_sup, beta_inf)
        else:
            if is_superior:
                # Axon is in superior retina, compute `b` (real number) from
                # Eq. 5:
                b = np.exp(beta_sup + 3.9 * np.tanh(-(phi0 - 121.0) / 14.0))
                # Equation 3, `c` a positive real number:
                c = 1.9 + 1.4 * np.tanh((phi0 - 121.0) / 14.0)
            else:
                # Axon is in inferior retina: compute `b` (real number) from
                # Eq. 6:
                b = -np.exp(beta_inf + 1.5 * np.tanh(-(-phi0 - 90.0) / 25.0))
                # Equation 4, `c` a positive real number:
                c = 1.0 + 0.5 * np.tanh((-phi0 - 90.0) / 25.0)

            # Spiral as a function of `rho`:
            phi = phi0 + b * (rho - rho.min()) ** c
            # Convert to Cartesian coordinates:
            xprime = rho * np.cos(np.deg2rad(phi))
            yprime = rho * np.sin(np.deg2rad(phi))
        # Find the array elements where the axon crosses the meridian:
        if is_superior:
            # Find elements in inferior retina
            idx = np.where(yprime < 0)[0]
        else:
            # Find elements in superior retina
            idx = np.where(yprime > 0)[0]
        if idx.size:
            # Keep only up to first occurrence
            xprime = xprime[:idx[0]]
            yprime = yprime[:idx[0]]
        # Adjust coordinate system, having fovea=[0, 0] instead of
        # `loc_od`=[0, 0]:
        xmodel = xprime + loc_od[0]
        ymodel = yprime
        if loc_od[0] > 0:
            # If x-coordinate of optic disc is positive, use Appendix A
            idx = xprime > -loc_od[0]
        else:
            # Else we need to flip the sign
            idx = xprime < -loc_od[0]
        ymodel[idx] = yprime[idx] + loc_od[1] * (xmodel[idx] / loc_od[0]) ** 2
        # In a left eye, need to flip back x coordinates:
        if eye.upper() == 'LE':
            xmodel *= -1
        # Return as Nx2 array:
        return np.vstack((xmodel, ymodel)).astype(np.float32).T

    def grow_axon_bundles(self, n_bundles=None, prune=True):
        """Grow a number of axon bundles

        This method generates the trajectory of a number of nerve fiber
        bundles based on the mathematical model described in [Beyeler2019]_,
        which is based on [Jansonius2009]_.

        Bundles originate at the optic nerve head with initial angle ``phi0``.
        The method generates ``n_bundles`` axon bundles whose ``phi0`` values
        are linearly sampled from ``self.axons_range`` (polar coords).
        Each axon will consist of ``self.n_ax_segments`` segments that span
        ``self.ax_segments_range`` distance from the optic nerve head (polar
        coords).

        Parameters
        ----------
        n_bundles : int, optional
            Number of axon bundles to generate. If None, ``self.n_axons`` is
            used
        prune : bool, optional
            If set to True, will remove axon segments that are outside the
            simulated area ``self.xrange``, ``self.yrange`` for the sake of
            computational efficiency.

        Returns
        -------
        bundles : list of Nx2 arrays
            A list of bundles, where every bundle is an Nx2 array consisting of
            the x,y coordinates of each axon segment (retinal coords, microns). 
            Note that each bundle will most likely have a different N

        """
        if n_bundles is None:
            n_bundles = self.n_axons
        # Build the Jansonius model: Grow a number of axon bundles in all dirs:
        phi = np.linspace(*self.axons_range, num=n_bundles)
        engine = 'serial' if self.engine in ['cython', 'jax'] else self.engine
        bundles = parfor(self._jansonius2009, phi,
                         func_kwargs={'eye': self.eye},
                         engine=engine, n_jobs=self.n_jobs,
                         scheduler=self.scheduler)
        # Keep only non-zero sized bundles:
        bundles = list(filter(lambda x: len(x) > 0, bundles))
        if prune:
            # Remove axon bundles outside the simulated area:
            xmin, xmax = self.xrange
            ymin, ymax = self.yrange
            bundles = list(filter(lambda x: (np.max(x[:, 0]) >= xmin and
                                             np.min(x[:, 0]) <= xmax and
                                             np.max(x[:, 1]) >= ymin and
                                             np.min(x[:, 1]) <= ymax),
                                  bundles))
            # Keep only reasonably sized axon bundles:
            bundles = list(filter(lambda x: len(x) > 10, bundles))
        # Convert to um:
        bundles = [np.array(self.retinotopy.dva2ret(b[:, 0], b[:, 1])).T
                   for b in bundles]
        return bundles

    def find_closest_axon(self, bundles, xret=None, yret=None,
                          return_index=False):
        """Finds the closest axon segment for a point on the retina

        This function will search a number of nerve fiber bundles (``bundles``)
        and return the bundle that is closest to a particular point (or list of
        points) on the retinal surface (``xret``, ``yret``).

        Parameters
        ----------
        bundles : list of Nx2 arrays
            A list of bundles, where every bundle is an Nx2 array consisting of
            the x,y coordinates of each axon segment (retinal coords, microns). 
            Note that each bundle will most likely have a different N
        xret, yret : scalar or list of scalars
            The x,y location on the retina (in microns, where the fovea is the
            origin) for which to find the closests axon.
        return_index : bool, optional
            If True, the function will also return the index into ``bundles``
            that represents the closest axon

        Returns
        -------
        axon : Nx2 array or list of Nx2 arrays
            For each point in (xret, yret), returns an Nx2 array that represents
            the closest axon to that point. Each row in the array contains the
            x,y retinal coordinates (microns) of a particular axon segment.
        idx_axon : scalar or list of scalars, optional
            If ``return_index`` is True, also returns the index in ``bundles``
            of the closest axon (or list of closest axons).

        """
        if len(bundles) <= 0:
            raise ValueError("bundles must have length greater than zero")
        if xret is None:
            xret = self.grid.xret
        if yret is None:
            yret = self.grid.yret
        xret = np.asarray(xret, dtype=np.float32)
        yret = np.asarray(yret, dtype=np.float32)
        # For every axon segment, store the corresponding axon ID:
        axon_idx = [[idx] * len(ax) for idx, ax in enumerate(bundles)]
        axon_idx = [item for sublist in axon_idx for item in sublist]
        axon_idx = np.array(axon_idx, dtype=np.uint32)
        # Build a long list of all axon segments - their corresponding axon IDs
        # is given by `axon_idx` above:
        flat_bundles = np.concatenate(bundles)
        kdtree = cKDTree(flat_bundles, leafsize=60)
        # Create query list of xy pairs
        query = np.stack((xret.ravel(), yret.ravel()), axis=1)
        # Find index of closest segment
        _, closest_seg = kdtree.query(query)

        # Look up the axon ID for every axon segment:
        closest_idx = axon_idx[closest_seg]
        if len(closest_idx) == 1:
            closest_idx = closest_idx[0]
            closest_axon = bundles[closest_idx]
        else:
            closest_axon = [bundles[n] for n in closest_idx]
        if return_index:
            return closest_axon, closest_idx
        return closest_axon

    def calc_axon_sensitivity(self, bundles, pad=False):
        """Calculate the sensitivity of each axon segment to electrical current

        This function combines the x,y coordinates of each bundle segment with
        a sensitivity value that depends on the distance of the segment to the
        cell body and ``self.axlambda``.

        The number of ``bundles`` must equal the number of points on
        `self.grid``. The function will then assume that the i-th bundle passes
        through the i-th point on the grid. This is used to determine the bundle
        segment that is closest to the i-th point on the grid, and to cut off
        all segments that extend beyond the soma. This effectively transforms
        a *bundle* into an *axon*, where the first axon segment now corresponds
        with the i-th location of the grid.

        After that, each axon segment gets a sensitivity value that depends
        on the distance of the segment to the soma (with decay rate 
        ``self.axlambda``). This is typically done during the build process, so
        that the only work left to do during run time is to multiply the
        sensitivity value with the current applied to each segment.

        If pad is True (set when engine is 'jax'), axons are padded to all have 
        the same length as the longest axon

        Parameters
        ----------
        bundles : list of Nx2 arrays
            A list of bundles, where every bundle is an Nx2 array consisting of
            the x,y coordinates of each axon segment (retinal coords, microns). 
            Note that each bundle will most likely have a different N

        Returns
        -------
        axon_contrib : numpy array with shape (n_points, axon_length, 3)
            An array of axon segments and sensitivity values. Each entry in the
            array is a Nx3 array, where the first two columns contain the retinal
            coordinates of each axon segment (microns), and the third column
            contains the sensitivity of the segment to electrical current.
            The latter depends on ``self.axlambda``. axon_length is set to the 
            maximum length of any axon after being trimmed due to min_sensitivity 

        """
        xyret = np.column_stack((self.grid.xret.ravel(),
                                 self.grid.yret.ravel()))
        # Only include axon segments that are < `max_d2` from the soma. These
        # axon segments will have `sensitivity` > `self.min_ax_sensitivity`:
        max_d2 = -2.0 * self.axlambda ** 2 * np.log(self.min_ax_sensitivity)
        axon_contrib = []
        for xy, bundle in zip(xyret, bundles):
            idx = np.argmin((bundle[:, 0] - xy[0]) ** 2 +
                            (bundle[:, 1] - xy[1]) ** 2)
            # Cut off the part of the fiber that goes beyond the soma:
            axon = np.flipud(bundle[0: idx + 1, :])
            # Add the exact location of the soma:
            axon = np.concatenate((xy.reshape((1, -1)), axon), axis=0)
            # For every axon segment, calculate distance from soma by
            # summing up the individual distances between neighboring axon
            # segments (by "walking along the axon"):
            d2 = np.cumsum(np.sqrt(np.diff(axon[:, 0], axis=0) ** 2 +
                                   np.diff(axon[:, 1], axis=0) ** 2)) ** 2
            idx_d2 = d2 < max_d2
            sensitivity = np.exp(-d2[idx_d2] / (2.0 * self.axlambda ** 2))
            idx_d2 = np.concatenate(([False], idx_d2))
            contrib = np.column_stack((axon[idx_d2, :], sensitivity))
            axon_contrib.append(contrib)

        if pad:
            # pad to length of longest axon
            axon_length = max([len(axon) for axon in axon_contrib])
            axon_sensitivities = np.zeros((len(axon_contrib), axon_length, 3))
            for i, axon in enumerate(axon_contrib):
                original_len = len(axon)
                if original_len >= axon_length:
                    axon_sensitivities[i] = axon[:axon_length]
                elif original_len != 0:
                    axon_sensitivities[i, :original_len] = axon
                    axon_sensitivities[i, original_len:] = axon[-1]

            del axon_contrib
            return axon_sensitivities
        else:
            return axon_contrib

    def calc_bundle_tangent(self, xc, yc):
        """Calculates orientation of fiber bundle tangent at (xc, yc)

        Parameters
        ----------
        xc, yc: float
            (x, y) retinal location of point at which to calculate bundle 
            orientation in microns.

        Returns
        -------
        tangent : scalar
            An angle in radians
        """
        # Check for scalar:
        if isinstance(xc, (list, np.ndarray)):
            raise TypeError("xc must be a scalar")
        if isinstance(yc, (list, np.ndarray)):
            raise TypeError("yc must be a scalar")
        # Find the fiber bundle closest to (xc, yc):
        bundles = self.grow_axon_bundles()
        bundle = self.find_closest_axon(bundles, xret=xc, yret=yc)
        # For that bundle, find the bundle segment closest to (xc, yc):
        idx = np.argmin((bundle[:, 0] - xc) ** 2 + (bundle[:, 1] - yc) ** 2)
        # Calculate orientation from atan2(dy, dx):
        if idx == 0:
            # Bundle index 0: there's no index -1
            dx = bundle[1, :] - bundle[0, :]
        elif idx == bundle.shape[0] - 1:
            # Bundle index -1: there's no index len(bundle)
            dx = bundle[-1, :] - bundle[-2, :]
        else:
            # Else: Look at previous and subsequent segments:
            dx = (bundle[idx + 1, :] - bundle[idx - 1, :]) / 2
        dx[1] *= -1
        tangent = np.arctan2(*dx[::-1])
        # Confine to (-pi/2, pi/2):
        if tangent < np.deg2rad(-90):
            tangent += np.deg2rad(180)
        if tangent > np.deg2rad(90):
            tangent -= np.deg2rad(180)
        return tangent

    def _correct_loc_od(self):
        if self.eye.upper() == 'LE':
            # In a left eye, the optic disc must have a negative x coordinate:
            self.loc_od = (-np.abs(self.loc_od[0]), self.loc_od[1])
        elif self.eye.upper() == 'RE':
            # In a right eye, the optic disc must have a positive x coordinate:
            self.loc_od = (np.abs(self.loc_od[0]), self.loc_od[1])
        else:
            err_str = ("Eye should be either 'LE' or 'RE', not %s." % self.eye)
            raise ValueError(err_str)

    def _build(self):
        if self.axlambda < 10:
            raise ValueError('"axlambda" < 10 is not supported by this model. '
                             'Consider using ScoreboardModel instead.')
        # In a left eye, the OD must have a negative x coordinate:
        self._correct_loc_od()
        # Check whether pickle file needs to be rebuilt:
        need_axons = False
        if self.ignore_pickle:
            need_axons = True
        else:
            # Check if math for Jansonius model has been done before:
            if os.path.isfile(self.axon_pickle):
                params, axons = pickle.load(open(self.axon_pickle, 'rb'))
                for key, value in params.items():
                    if (not hasattr(self, key) or
                            not np.allclose(getattr(self, key), value)):
                        need_axons = True
                        break
            else:
                need_axons = True
        # Build the Jansonius model: Grow a number of axon bundles in all dirs:
        if need_axons:
            bundles = self.grow_axon_bundles()
            axons = self.find_closest_axon(bundles)
            if type(axons) != list:
                axons = [axons]
        # Calculate axon contributions (depends on engine):
        # If engine is cython or serial:
        #   Axon contribution is a list of (differently shaped) NumPy arrays,
        #   and a list cannot be accessed in parallel without the gil. Instead
        #   we need to concatenate it into a really long Nx3 array, and pass the
        #   start and end indices of each slice:
        # If engine is jax:
        #   All axons are the same length, so Axon contribution is an array with
        #   shape (n, axon_length, 3)
        if self.engine == 'jax':
            self.axon_contrib = self.calc_axon_sensitivity(
                axons, pad=True).astype(np.float32)
        else:
            axon_contrib = self.calc_axon_sensitivity(axons)
            self.axon_contrib = np.concatenate(axon_contrib).astype(np.float32)
            len_axons = [a.shape[0] for a in axon_contrib]
            self.axon_idx_end = np.cumsum(len_axons)
            self.axon_idx_start = self.axon_idx_end - np.array(len_axons)
        if need_axons:
            # Pickle axons along with all important parameters:
            params = {'loc_od': self.loc_od,
                      'n_axons': self.n_axons, 'axons_range': self.axons_range,
                      'xrange': self.xrange, 'yrange': self.yrange,
                      'xystep': self.xystep, 'n_ax_segments': self.n_ax_segments,
                      'ax_segments_range': self.ax_segments_range}
            pickle.dump((params, axons), open(self.axon_pickle, 'wb'))

    def _predict_spatial(self, earray, stim):
        """Predicts the brightness at specific times ``t``"""
        if not np.allclose([e.z for e in earray.electrode_objects], 0):
            msg = ("Nonzero electrode-retina distances do not have any effect "
                   "on the model output.")
            warnings.warn(msg)
        # This does the expansion of a compact stimulus and a list of
        # electrodes to activation values at X,Y grid locations:
        if self.engine != 'jax':
            return fast_axon_map(stim.data,
                                 np.array([earray[e].x for e in stim.electrodes],
                                          dtype=np.float32),
                                 np.array([earray[e].y for e in stim.electrodes],
                                          dtype=np.float32),
                                 self.axon_contrib,
                                 self.axon_idx_start.astype(np.uint32),
                                 self.axon_idx_end.astype(np.uint32),
                                 self.rho,
                                 self.thresh_percept)
        else:
            raise NotImplementedError("Jax will be supported in future release")

    def plot(self, use_dva=False, style='hull', annotate=True, autoscale=True,
             ax=None, figsize=None):
        """Plot the axon map

        Parameters
        ----------
        use_dva : bool, optional
            Uses degrees of visual angle (dva) if True, else retinal
            coordinates (microns)
        style : {'hull', 'scatter', 'cell'}, optional
            Grid plotting style:

            * 'hull': Show the convex hull of the grid (that is, the outline of
              the smallest convex set that contains all grid points).
            * 'scatter': Scatter plot all grid points
            * 'cell': Show the outline of each grid cell as a polygon. Note that
              this can be costly for a high-resolution grid.
        annotate : bool, optional
            Flag whether to label the four retinal quadrants
        autoscale : bool, optional
            Whether to adjust the x,y limits of the plot
        ax : matplotlib.axes._subplots.AxesSubplot, optional
            A Matplotlib axes object. If None, will either use the current axes
            (if exists) or create a new Axes object
        figsize : (float, float), optional
            Desired (width, height) of the figure in inches

        """
        if ax is None:
            ax = plt.gca()
        if figsize is not None:
            ax.figure.set_size_inches(figsize)
        ax.set_facecolor('white')
        ax.set_aspect('equal')

        # In a left eye, the OD must have a negative x coordinate:
        self._correct_loc_od()

        # Grow axon bundles to be drawn:
        axon_bundles = self.grow_axon_bundles(n_bundles=100, prune=False)

        if use_dva:
            # Use degrees of visual angle (dva) as axis unit:
            units = 'degrees of visual angle'
            # Make sure we're filling the simulated area, rounded up/down,
            # but no smaller than (-18, 18):
            xmin = min(np.floor(self.xrange[0] / 3) * 3, -18)
            xmax = max(np.ceil(self.xrange[1] / 3) * 3, 18)
            ymin = min(np.floor(self.yrange[0] / 3) * 3, -18)
            ymax = max(np.ceil(self.yrange[1] / 3) * 3, 18)
            od_xy = self.loc_od
            od_w = 6.44
            od_h = 6.85
            grid_transform = None
            # Flip y upside down for dva:
            axon_bundles = [np.array(self.retinotopy.ret2dva(bundle[:, 0],
                                                             -bundle[:, 1])).T
                            for bundle in axon_bundles]
            labels = ['upper', 'lower', 'left', 'right']
        else:
            # Use retinal coordinates (microns) as axis unit.
            units = 'microns'
            # Make sure we're filling the simulated area, rounded up/down,
            # but no smaller than (-5000, 5000):
            xmin, ymin = self.retinotopy.dva2ret(self.xrange[0], self.yrange[0])
            xmin = min(np.floor(xmin / 1000) * 1000, -5000)
            ymin = min(np.floor(ymin / 1000) * 1000, -5000)
            xmax, ymax = self.retinotopy.dva2ret(self.xrange[1], self.yrange[1])
            xmax = max(np.ceil(xmax / 1000) * 1000, 5000)
            ymax = max(np.ceil(ymax / 1000) * 1000, 5000)
            od_xy = self.retinotopy.dva2ret(*self.loc_od)
            od_w = 1770
            od_h = 1880
            grid_transform = self.retinotopy.dva2ret
            if self.eye == 'RE':
                labels = ['superior', 'inferior', 'temporal', 'nasal']
            else:
                labels = ['superior', 'inferior', 'nasal', 'temporal']

        # Draw axon pathways:
        for bundle in axon_bundles:
            # Set segments outside the drawing window to NaN:
            x_idx = np.logical_or(bundle[:, 0] < xmin, bundle[:, 0] > xmax)
            bundle[x_idx, 0] = np.nan
            y_idx = np.logical_or(bundle[:, 1] < ymin, bundle[:, 1] > ymax)
            bundle[y_idx, 1] = np.nan
            ax.plot(bundle[:, 0], bundle[:, 1], c=(0.6, 0.6, 0.6),
                    linewidth=2, zorder=ZORDER['background'])
        # Show elliptic optic nerve head (width/height are averages from
        # the human retina literature):
        ax.add_patch(Ellipse(od_xy, width=od_w, height=od_h, alpha=1,
                             color='white', zorder=ZORDER['background'] + 1))
        # Show extent of simulated grid:
        if self.is_built:
            self.grid.plot(ax=ax, transform=grid_transform, style=style,
                           zorder=ZORDER['background'] + 2)
        ax.set_xlabel('x (%s)' % units)
        ax.set_ylabel('y (%s)' % units)
        if autoscale:
            ax.axis((xmin, xmax, ymin, ymax))
        if annotate:
            ann = ax.inset_axes([0.05, 0.05, 0.2, 0.2],
                                zorder=ZORDER['annotate'])
            ann.annotate('', (0.5, 1), (0.5, 0),
                         arrowprops={'arrowstyle': '<->'})
            ann.annotate('', (1, 0.5), (0, 0.5),
                         arrowprops={'arrowstyle': '<->'})
            positions = [(0.5, 1), (0.5, 0), (0, 0.5), (1, 0.5)]
            valign = ['bottom', 'top', 'center', 'center']
            rots = [0, 0, 90, -90]
            for label, pos, va, rot in zip(labels, positions, valign, rots):
                ann.annotate(label, pos, ha='center', va=va, rotation=rot)
            ann.axis('off')
            ann.set_xticks([])
            ann.set_yticks([])
        return ax


class AxonMapModel(Model):
    """Axon map model of [Beyeler2019]_ (standalone model)

    Implements the axon map model described in [Beyeler2019]_, where percepts
    are elongated along nerve fiber bundle trajectories of the retina.

    .. note: :

        Use this class if you want a standalone model.
        Use: py: class: `~pulse2percept.models.AxonMapSpatial` if you want
        to combine the spatial model with a temporal model.

    Parameters
    ----------
    axlambda: double, optional
        Exponential decay constant along the axon(microns).
    rho: double, optional
        Exponential decay constant away from the axon(microns).
    eye: {'RE', LE'}, optional
        Eye for which to generate the axon map.
    xrange : (x_min, x_max), optional
        A tuple indicating the range of x values to simulate (in degrees of
        visual angle). In a right eye, negative x values correspond to the
        temporal retina, and positive x values to the nasal retina. In a left
        eye, the opposite is true.
    yrange : (y_min, y_max), optional
        A tuple indicating the range of y values to simulate (in degrees of
        visual angle). Negative y values correspond to the superior retina,
        and positive y values to the inferior retina.
    xystep : int or double or tuple, optional
        Step size for the range of (x,y) values to simulate (in degrees of
        visual angle). For example, to create a grid with x values [0, 0.5, 1]
        use ``xrange=(0, 1)`` and ``xystep=0.5``.
    grid_type : {'rectangular', 'hexagonal'}, optional
        Whether to simulate points on a rectangular or hexagonal grid
    retinotopy : :py:class:`~pulse2percept.utils.VisualFieldMap`, optional
        An instance of a :py:class:`~pulse2percept.utils.VisualFieldMap`
        object that provides ``ret2dva`` and ``dva2ret`` methods.
        By default, :py:class:`~pulse2percept.utils.Watson2014Map` is
        used.
    noise : float or int, optional
        Adds salt-and-pepper noise to each percept frame. An integer will be
        interpreted as the number of pixels to subject to noise in each frame.
        A float between 0 and 1 will be interpreted as a ratio of pixels to
        subject to noise in each frame.
    loc_od, loc_od: (x,y), optional
        Location of the optic disc in degrees of visual angle. Note that the
        optic disc in a left eye will be corrected to have a negative x
        coordinate.
    n_axons: int, optional
        Number of axons to generate.
    axons_range: (min, max), optional
        The range of angles(in degrees) at which axons exit the optic disc.
        This corresponds to the range of $\\phi_0$ values used in
        [Jansonius2009]_.
    n_ax_segments: int, optional
        Number of segments an axon is made of.
    ax_segments_range: (min, max), optional
        Lower and upper bounds for the radial position values(polar coords)
        for each axon.
    min_ax_sensitivity: float, optional
        Axon segments whose contribution to brightness is smaller than this
        value will be pruned to improve computational efficiency. Set to a
        value between 0 and 1. If engine is jax, all other axons will be padded
        to the length enforced by this constraint.
    engine : string, optional
        Engine to use for computation. Options are 'serial', 'cython', and 'jax'.
        Defaults to 'cython'
    axon_pickle: str, optional
        File name in which to store precomputed axon maps.
    ignore_pickle: bool, optional
        A flag whether to ignore the pickle file in future calls to
        ``model.build()``.

    .. important ::

        If you change important model parameters outside the constructor (e.g.,
        by directly setting ``model.axlambda = 100``), you will have to call
        ``model.build()`` again for your changes to take effect.

    Notes
    -----
    *  The axon map is not very accurate when the upper bound of
       `ax_segments_range` is greater than 90 deg.
    """

    def __init__(self, **params):
        super(AxonMapModel, self).__init__(spatial=AxonMapSpatial(),
                                           temporal=None,
                                           **params)

    def predict_percept(self, implant, t_percept=None):
        # Need to add an additional check before running the base method:
        if isinstance(implant, ProsthesisSystem):
            if implant.eye != self.spatial.eye:
                raise ValueError(("The implant is in %s but the model was "
                                  "built for %s.") % (implant.eye,
                                                      self.spatial.eye))
        return super(AxonMapModel, self).predict_percept(implant,
                                                         t_percept=t_percept)<|MERGE_RESOLUTION|>--- conflicted
+++ resolved
@@ -59,18 +59,18 @@
         object that provides ``ret2dva`` and ``dva2ret`` methods.
         By default, :py:class:`~pulse2percept.utils.Watson2014Map` is
         used.
-<<<<<<< HEAD
+    n_gray : int, optional
+        The number of gray levels to use. If an integer is given, k-means
+        clustering is used to compress the color space of the percept into
+        ``n_gray`` bins. If None, no compression is performed.
     noise : float or int, optional
         Adds salt-and-pepper noise to each percept frame. An integer will be
         interpreted as the number of pixels to subject to noise in each frame.
         A float between 0 and 1 will be interpreted as a ratio of pixels to
         subject to noise in each frame.
-=======
-    n_gray : int, optional
-        The number of gray levels to use. If an integer is given, k-means
-        clustering is used to compress the color space of the percept into
-        ``n_gray`` bins. If None, no compression is performed.
->>>>>>> 67e0f235
+
+
+
 
     .. important ::
 
@@ -138,18 +138,16 @@
         object that provides ``ret2dva`` and ``dva2ret`` methods.
         By default, :py:class:`~pulse2percept.utils.Watson2014Map` is
         used.
-<<<<<<< HEAD
+    n_gray : int, optional
+        The number of gray levels to use. If an integer is given, k-means
+        clustering is used to compress the color space of the percept into
+        ``n_gray`` bins. If None, no compression is performed.
+
     noise : float or int, optional
         Adds salt-and-pepper noise to each percept frame. An integer will be
         interpreted as the number of pixels to subject to noise in each frame.
         A float between 0 and 1 will be interpreted as a ratio of pixels to
         subject to noise in each frame.
-=======
-    n_gray : int, optional
-        The number of gray levels to use. If an integer is given, k-means
-        clustering is used to compress the color space of the percept into
-        ``n_gray`` bins. If None, no compression is performed.
->>>>>>> 67e0f235
 
     .. important ::
 
@@ -206,18 +204,16 @@
         object that provides ``ret2dva`` and ``dva2ret`` methods.
         By default, :py:class:`~pulse2percept.utils.Watson2014Map` is
         used.
-<<<<<<< HEAD
+    n_gray : int, optional
+        The number of gray levels to use. If an integer is given, k-means
+        clustering is used to compress the color space of the percept into
+        ``n_gray`` bins. If None, no compression is performed.
     noise : float or int, optional
         Adds salt-and-pepper noise to each percept frame. An integer will be
         interpreted as the number of pixels to subject to noise in each frame.
         A float between 0 and 1 will be interpreted as a ratio of pixels to
         subject to noise in each frame.
-=======
-    n_gray : int, optional
-        The number of gray levels to use. If an integer is given, k-means
-        clustering is used to compress the color space of the percept into
-        ``n_gray`` bins. If None, no compression is performed.
->>>>>>> 67e0f235
+
     loc_od, loc_od: (x,y), optional
         Location of the optic disc in degrees of visual angle. Note that the
         optic disc in a left eye will be corrected to have a negative x
